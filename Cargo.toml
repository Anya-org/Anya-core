[package]
<<<<<<< HEAD
name        = "anya-core"
version     = "0.1.0"
edition     = "2021"
authors     = ["Anya Core Contributors"]
description = "A decentralized AI assistant framework"
license     = "MIT OR Apache-2.0"
repository  = "https://github.com/anya-core/anya-core"
=======
name = "anya-core"
version = "0.2.0"
edition = "2021"
authors = ["Anya Core Contributors"]
description = "A decentralized AI assistant framework (Open Source Edition)"
license = "MIT OR Apache-2.0"
repository = "https://github.com/anya-core/anya-core"
>>>>>>> e5b0c25b

[workspace]
members = [
    "anya-core",
    "anya-network",
    "anya-ai",
    "anya-cli"
]

[dependencies]
<<<<<<< HEAD
tokio        = { version = "1.0", features = ["full"] }
slog         = "2.7.0"
slog-term    = "2.9.0"
config       = "0.13.1"
thiserror    = "1.0"
log          = "0.4"
env_logger   = "0.9"
serde        = { version = "1.0", features = ["derive"] }
serde_json   = "1.0"
libp2p       = "0.50"
ipfs-api     = "0.17"
bulletproofs = "4.0"
seal         = "0.1"
yew          = "0.19"
clap         = "3.2"
# Open-source alternatives for blockchain and networking
bitcoin      = "0.29"
lightning    = "0.0.112"
clarity-repl = "0.3"
# Add new dependencies as needed
interledger  = "0.5"
cosmos-sdk   = "0.1"
polkadot-api = "0.1"
=======
tokio = { version = "1.28", features = ["full"] }
libp2p = "0.51"
bitcoin = { version = "0.30", features = ["rand"] }
lightning = "0.0.116"
stacks-rpc-client = "1.0"
rust-dlc = "0.4"
clarity-repl = "1.0"
yew = "0.20"
bulletproofs = "4.0"
slog = "2.7"
slog-term = "2.9"
config = "0.13"
thiserror = "1.0"
log = "0.4"
env_logger = "0.10"
serde = { version = "1.0", features = ["derive"] }
serde_json = "1.0"
did-key = "0.1"
verifiable-credentials = "0.1"
wasmer = "2.3"
openfl = "0.1"
ndarray = "0.15"
bitcoincore-rpc = "0.16"

# New dependencies
ipfs-api = "0.17"
orbit-db = "0.1"
seal = "4.1"
mp-spdz = "0.1"
rust-bert = "0.20"

[features]
default = ["std"]
std = []
enterprise = ["advanced_analytics", "high_volume_trading"]
advanced_analytics = []
high_volume_trading = []
>>>>>>> e5b0c25b

[dev-dependencies]
criterion = "0.5"
mockall = "0.11"
proptest = "1.0"

[[bench]]
<<<<<<< HEAD
name    = "core_benchmarks"
harness = false

[features]
default    = ["std"]
std        = []
enterprise = ["advanced-analytics", "high-volume-trading"]
=======
name = "core_benchmarks"
harness = false
>>>>>>> e5b0c25b
<|MERGE_RESOLUTION|>--- conflicted
+++ resolved
@@ -1,21 +1,11 @@
 [package]
-<<<<<<< HEAD
-name        = "anya-core"
-version     = "0.1.0"
-edition     = "2021"
-authors     = ["Anya Core Contributors"]
-description = "A decentralized AI assistant framework"
-license     = "MIT OR Apache-2.0"
-repository  = "https://github.com/anya-core/anya-core"
-=======
 name = "anya-core"
-version = "0.2.0"
-edition = "2021"
+version = "0.1.0"
+edition = "2024"
 authors = ["Anya Core Contributors"]
 description = "A decentralized AI assistant framework (Open Source Edition)"
 license = "MIT OR Apache-2.0"
 repository = "https://github.com/anya-core/anya-core"
->>>>>>> e5b0c25b
 
 [workspace]
 members = [
@@ -26,31 +16,6 @@
 ]
 
 [dependencies]
-<<<<<<< HEAD
-tokio        = { version = "1.0", features = ["full"] }
-slog         = "2.7.0"
-slog-term    = "2.9.0"
-config       = "0.13.1"
-thiserror    = "1.0"
-log          = "0.4"
-env_logger   = "0.9"
-serde        = { version = "1.0", features = ["derive"] }
-serde_json   = "1.0"
-libp2p       = "0.50"
-ipfs-api     = "0.17"
-bulletproofs = "4.0"
-seal         = "0.1"
-yew          = "0.19"
-clap         = "3.2"
-# Open-source alternatives for blockchain and networking
-bitcoin      = "0.29"
-lightning    = "0.0.112"
-clarity-repl = "0.3"
-# Add new dependencies as needed
-interledger  = "0.5"
-cosmos-sdk   = "0.1"
-polkadot-api = "0.1"
-=======
 tokio = { version = "1.28", features = ["full"] }
 libp2p = "0.51"
 bitcoin = { version = "0.30", features = ["rand"] }
@@ -88,7 +53,6 @@
 enterprise = ["advanced_analytics", "high_volume_trading"]
 advanced_analytics = []
 high_volume_trading = []
->>>>>>> e5b0c25b
 
 [dev-dependencies]
 criterion = "0.5"
@@ -96,15 +60,5 @@
 proptest = "1.0"
 
 [[bench]]
-<<<<<<< HEAD
 name    = "core_benchmarks"
-harness = false
-
-[features]
-default    = ["std"]
-std        = []
-enterprise = ["advanced-analytics", "high-volume-trading"]
-=======
-name = "core_benchmarks"
-harness = false
->>>>>>> e5b0c25b
+harness = false