cargo-features = ["edition2024"]

[package]
name = "anya"
version.workspace = true
edition = "2024"
authors.workspace = true
license.workspace = true

[dependencies]
web5 = "0.1"  # Web5 protocol implementation
did-key = "0.1"  # DID key management
dwn-sdk = "0.1"  # Decentralized Web Node SDK
tokio = { version = "1.0", features = ["full"] }
serde = { version = "1.0", features = ["derive"] }
serde_json = "1.0"
chrono = "0.4"
uuid = { version = "1.0", features = ["v4"] }
async-trait = "0.1"
thiserror = "2.0.3"
log = "0.4"
env_logger = "0.11.5"
futures = "0.3"

[[bin]]
name = "run_fixes"
path = "scripts/run_fixes.rs"

[[bin]]
name = "run_progress"
path = "scripts/run_progress.rs"

[[bin]]
name = "run_alignment"
path = "scripts/run_alignment.rs"

[workspace]
members = [
    "scripts",
]
<<<<<<< HEAD
=======
package = { version = "0.1.0", authors = ["Anya Core Contributors"], license = "MIT" }
>>>>>>> bb474588

[workspace.package]
version = "0.1.0"
authors = ["Anya Core Contributors"]
license = "MIT"<|MERGE_RESOLUTION|>--- conflicted
+++ resolved
@@ -1,16 +1,16 @@
-cargo-features = ["edition2024"]
-
 [package]
 name = "anya"
 version.workspace = true
-edition = "2024"
+edition.workspace = true
 authors.workspace = true
 license.workspace = true
+repository.workspace = true
+description.workspace = true
 
 [dependencies]
-web5 = "0.1"  # Web5 protocol implementation
-did-key = "0.1"  # DID key management
-dwn-sdk = "0.1"  # Decentralized Web Node SDK
+anya-core = { path = "dependencies/anya-core" }
+anya-enterprise = { path = "dependencies/anya-enterprise" }
+anya-bitcoin = { path = "dependencies/anya-bitcoin" }
 tokio = { version = "1.0", features = ["full"] }
 serde = { version = "1.0", features = ["derive"] }
 serde_json = "1.0"
@@ -37,13 +37,15 @@
 [workspace]
 members = [
     "scripts",
+    "dependencies/anya-core",
+    "dependencies/anya-enterprise",
+    "dependencies/anya-bitcoin"
 ]
-<<<<<<< HEAD
-=======
-package = { version = "0.1.0", authors = ["Anya Core Contributors"], license = "MIT" }
->>>>>>> bb474588
 
 [workspace.package]
 version = "0.1.0"
+edition = "2024"
 authors = ["Anya Core Contributors"]
-license = "MIT"+license = "MIT"
+repository = "https://github.com/anya-ai/anya"
+description = "Enterprise-grade Bitcoin wallet and transaction management system"