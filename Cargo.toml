# Anya Core - LTS-focused Dependencies
# Using Long-Term Support versions for stability and compatibility

[workspace]
resolver = "2"
members = ["."]

[workspace.package]
version = "1.3.0"
edition = "2021"
rust-version = "1.70.0"                                          # LTS Rust version
authors = ["botshelomokoka+anya-core@gmail.com"]
license = "MIT"
repository = "https://github.com/anya-org/anya-core"
description = "Enterprise-grade Bitcoin Infrastructure Platform"

[workspace.dependencies]
# === LTS Bitcoin & Cryptography Stack ===
# Unified secp256k1 version - aligned with bitcoin ecosystem
bitcoin = { version = "0.32.6", features = [
    "std",
    "serde",
    "rand",
    "secp-recovery",
    "base64",
    "rand-std",
] }
secp256k1 = { version = "0.29.1", features = [
    "global-context",
    "recovery",
    "rand",
] }
bitcoincore-rpc = { version = "0.19.0", features = ["default"] }
bitcoin_hashes = { version = "0.14.0", features = ["std", "serde"] }
miniscript = { version = "12.3.5", features = ["std", "compiler"] }
bdk_wallet = { version = "2.0.0", features = ["std", "all-keys"] }

# === LTS Runtime & Async ===
tokio = { version = "1.45.1", features = ["full"] }
futures = { version = "0.3.31" }
async-trait = { version = "0.1.88" }

# === LTS Serialization ===
serde = { version = "1.0.219", features = ["derive", "rc"] }
serde_json = { version = "1.0.140", features = [
    "std",
    "preserve_order",
    "arbitrary_precision",
] }
humantime-serde = { version = "1.1.1" }

# === LTS HTTP & Networking ===
axum = { version = "0.8.4" }
tower = { version = "0.5.2" }
tower-http = { version = "0.6.6", features = ["cors", "trace"] }
hyper = { version = "1.6.0", features = ["full"] }
# MIT-licensed HTTP client (replacing reqwest for license compliance)
ureq = { version = "2.10.1", features = ["json"] }

# === LTS Cryptography ===
aes-gcm = { version = "0.10.3" }
chacha20poly1305 = { version = "0.10.1" }
blake3 = { version = "1.8.2" }
rand = { version = "0.8.5" }
rand_core = { version = "0.6.4" }
# Additional cryptographic dependencies for real implementations
# rsa = { version = "0.9.6" } # REMOVED: RUSTSEC-2023-0071 - migrated to ring
ed25519-dalek = { version = "2.1.1", features = ["rand_core"] }
hmac = { version = "0.12.1" }
pbkdf2 = { version = "0.12.2" }
base64 = { version = "0.22.1" }
rocksdb = { version = "0.22.0" }
reqwest = { version = "0.12.9", features = ["json"] }
num_cpus = { version = "1.16.0" }

# === LTS Utilities ===
chrono = { version = "0.4.34", features = ["serde", "std"] }
uuid = { version = "1.17.0", features = ["v4", "serde"] }
anyhow = { version = "1.0.98", features = ["std", "backtrace"] }
thiserror = { version = "1.0.69" }
tracing = { version = "0.1.41" }
tracing-subscriber = { version = "0.3.19", features = ["env-filter"] }

# === Testing ===
criterion = { version = "0.6.0", features = ["html_reports", "async"] }
mockall = { version = "0.13.1" }
tempfile = { version = "3.20.0" }
tokio-test = { version = "0.4.4" }
tower-test = { version = "0.4.0" }
test-log = { version = "0.2.16" }
wiremock = { version = "0.6.2" }

# === Development ===
once_cell = { version = "1.21.3" }
lazy_static = { version = "1.5.0" }
dashmap = { version = "6.1.0", features = ["serde"] }
rayon = { version = "1.10.0" }
geiger = { version = "0.5.0" }

# === Missing Dependencies ===
hickory-resolver = { version = "0.24.1", features = ["dns-over-rustls"] }
sha2 = { version = "0.10.8" }
log = { version = "0.4.27" }
walkdir = { version = "2.5.0" }
rand_distr = { version = "0.4.3" }

# === CLI Dependencies ===
clap = { version = "4.5.23", features = ["derive"] }
dialoguer = { version = "0.11.0" }
ring = { version = "0.17.8" }
maplit = { version = "1.0.2" }
sysinfo = { version = "0.36.1" }

# === Enterprise Dependencies ===
yubihsm = { version = "0.42.1" }
sgx_urts = { version = "1.1.1" }

[package]
name = "anya-core"
version = { workspace = true }
edition = { workspace = true }
rust-version = { workspace = true }
description = { workspace = true }
authors = { workspace = true }
license = { workspace = true }
repository = { workspace = true }
readme = "README.md"
keywords = ["bitcoin", "cryptocurrency", "blockchain", "enterprise", "mobile"]
categories = ["api-bindings", "cryptography::cryptocurrencies"]
default-run = "anya-core"

[lib]
name = "anya_core"
crate-type = ["lib", "staticlib", "cdylib"]

[features]
default = [
    "std",
    "bitcoin",
    "mobile",
] # temporarily exclude "enterprise" until sqlx gating stabilized
std = []
# Development simulation feature (non-default): gates simulator code and other dev-only paths
dev-sim = []
# Bitcoin implementation features
# [AIR-3][AIS-3][BPC-3] Enhanced Feature Flags with HSM Standardization
bitcoin = [
    "dep:bitcoin",
    "dep:bitcoincore-rpc",
    "dep:miniscript",
    "dep:bdk_wallet",
]
rust-bitcoin = ["bitcoin"] # Alias for backward compatibility

# Mobile SDK features (MIT-compliant)
ffi = ["std"]
mobile = ["ffi", "std", "bitcoin"]
ndk = ["mobile", "dep:ndk"]        # Android NDK support

# Bitcoin implementation features enhanced
bdk = ["bitcoin", "dep:bdk_wallet"] # Bitcoin Development Kit support

# Web5 integration features (without external web5 crate)
# Keep JWT and multibase/multihash as part of this feature.
web5 = ["dep:jsonwebtoken", "dep:multibase", "dep:multihash"]

# Decentralized Web Node (DWN) feature gates DWNManager + DecentralizedStorage integration
<<<<<<< HEAD
# Depend on `bitcoin` to ensure `bitcoin::Network` is available wherever DWN is compiled
dwn = ["web5", "bitcoin"]
=======
dwn = ["web5"]
>>>>>>> 26f3c029

# Hybrid storage orchestrator (Postgres + RocksDB + DWN/IPFS)
storage-hybrid = ["enterprise", "kv-rocks", "dwn"]

# Testing and development features
memory_tracking = ["std"] # Memory usage tracking for tests

# Enterprise features (MIT-compliant only)
enterprise = ["dep:sqlx"]

# Fast test profile feature to skip heavy or long-running integration/performance tests
fast-tests = []

# Optional RocksDB KV acceleration (currently always compiled but kept for clarity/future gating)
kv-rocks = []

# --- Native dependency migration placeholders (Aug 10 2025) ---
# These inert feature flags reserve stable names for upcoming pure-Rust
# backend experiments. Implementations will land behind these flags to allow
# dual-run and safe rollback during evaluation.
kv-redb = []        # Planned: redb key-value backend (pure Rust)
kv-sled = []        # Planned: sled key-value backend (pure Rust)
git-gix = []        # Planned: gix (git-oxide) replacement for any future libgit2 usage

# Legacy SQLite compatibility (will be removed) – DO NOT enable in production
sqlite-backcompat = []

# [AIS-3] HSM Features - MIT-compliant external interface
hsm = ["hsm-software"] # Default to software HSM (always available)
hsm-full = ["hsm-software", "hsm-bitcoin", "hsm-simulator", "hsm-external"]
hsm-software = [] # Software HSM - no external dependencies, always available
hsm-external = ["hsm-software"] # External HSM interface via CLI - MIT compliant
hsm-bitcoin = ["bitcoin", "hsm-software"] # Bitcoin-specific HSM operations
hsm-simulator = ["hsm-software"] # Simulator for testing
hsm-production = [
    "hsm-external",
    "hsm-bitcoin",
] # Production-ready HSM via external interface

# Bitcoin advanced features
taproot = ["bitcoin"] # Taproot transaction support

# API features
api = ["std"]

# ML acceleration features
cuda = [] # CUDA GPU acceleration support
wgpu = [] # WebGPU acceleration support

# Complete system (including all features)
complete = [
    "bitcoin",
    "mobile",
    "web5",
    "dwn",
    "enterprise",
    "hsm-full",
    "storage-hybrid",
]

# Testing-only features (disabled by default)
chaos-viz = []
disabled = []

[dependencies]
# === Core Dependencies (using workspace versions) ===
bitcoin = { workspace = true, optional = true }
secp256k1 = { workspace = true }
bitcoincore-rpc = { workspace = true, optional = true }
miniscript = { workspace = true, optional = true }
bdk_wallet = { workspace = true, optional = true }

tokio = { workspace = true }
futures = { workspace = true }
async-trait = { workspace = true }

serde = { workspace = true }
serde_json = { workspace = true }
humantime-serde = { workspace = true }

axum = { workspace = true }
tower = { workspace = true }
tower-http = { workspace = true }
hyper = { workspace = true }

chrono = { workspace = true }
uuid = { workspace = true }
anyhow = { workspace = true }
thiserror = { workspace = true }
tracing = { workspace = true }
tracing-subscriber = { workspace = true }
log = { workspace = true }
walkdir = { workspace = true }
sha2 = { workspace = true }
hickory-resolver = { workspace = true }
rand_distr = { workspace = true }
lru = "0.12.3"

# CLI Dependencies
clap = { version = "4.5.23", features = ["derive"] }
dialoguer = { version = "0.11.0" }
ring = { version = "0.17.8" }
maplit = { version = "1.0.2" }
sysinfo = { version = "0.36.1" }

# Mobile & FFI (optional - MIT compliant)
jni = { version = "0.21.1", optional = true }
regex = "1.11.1"
hex = "0.4.3"
semver = "1.0.26"
ureq = { workspace = true }                        # MIT-licensed HTTP client
syn = { version = "2.0.104", features = ["full"] }
url = "2.5.4"
rand.workspace = true
once_cell.workspace = true
base64 = "0.22.1"
# Cryptographic dependencies for real implementations
# rsa = { workspace = true } # REMOVED: RUSTSEC-2023-0071 - migrated to ring
ed25519-dalek = { workspace = true }
hmac = { workspace = true }
pbkdf2 = { workspace = true }
rocksdb = { workspace = true }
reqwest = { workspace = true }
num_cpus = { workspace = true }
chacha20poly1305.workspace = true
argon2 = "0.5.3"
zeroize = "1.8.1"
dashmap.workspace = true
rayon.workspace = true
aes-gcm.workspace = true
blake3.workspace = true
mockall.workspace = true
getrandom = "0.3.3"

[target.'cfg(target_os = "android")'.dependencies]
ndk = { version = "0.8.0", optional = true }

# Web5 (optional) — external crate not available on crates.io, so we do not
# declare it as a dependency for publishing. The feature remains to gate our
# integrations using other published crates (JWT/multibase/multihash). For
# local development against the upstream git repo, see [patch.crates-io] below.
jsonwebtoken = { version = "9.3.1", features = ["use_pem"], optional = true }
multibase = { version = "0.9.1", features = ["std"], optional = true }
multihash = { version = "0.19.3", features = ["std"], optional = true }

# Cryptographic and system dependencies for real implementations
ed25519-dalek = { workspace = true }
# rsa = { workspace = true } # REMOVED: RUSTSEC-2023-0071 - migrated to ring
hmac = { workspace = true }
pbkdf2 = { workspace = true }
rocksdb = { workspace = true }
reqwest = { workspace = true }
num_cpus = { workspace = true }

# Utilities
once_cell = { workspace = true }
lazy_static = { workspace = true }
dashmap = { workspace = true }
rand = { workspace = true }
blake3 = { workspace = true }
rayon = { workspace = true }
aes-gcm = { workspace = true }
mockall = { workspace = true }
hickory-resolver = { workspace = true }
sha2 = { workspace = true }
log = { workspace = true }
walkdir = { workspace = true }
rand_distr = { workspace = true }

# Enterprise (optional) - minimal sqlx without MySQL/SQLite to avoid rsa advisory
sqlx = { version = "0.8.2", default-features = false, optional = true, features = [
    "runtime-tokio-rustls",
    "postgres",
    "chrono",
    "uuid",
    "migrate",
] }

# === CLI Dependencies ===
clap = { workspace = true }
dialoguer = { workspace = true }
ring = { workspace = true }
maplit = { workspace = true }
sysinfo = { workspace = true }

# === Enterprise Dependencies (MIT-compliant) === (consolidated above; removed duplicate sqlx entry)

[dev-dependencies]
criterion = { workspace = true }
mockall = { workspace = true }
tempfile = { workspace = true }
tokio-test = { workspace = true }
tower-test = { workspace = true }
test-log = { workspace = true }
wiremock = { workspace = true }

[build-dependencies]
# No build dependencies needed for MIT-compliant build

[[bin]]
name = "anya-core"
path = "src/bin/main.rs"
required-features = ["std"]

[profile.release]
opt-level = 3
lto = true
codegen-units = 1
panic = "abort"

[profile.dev]
opt-level = 0
debug = true
overflow-checks = true

# Mobile-specific profiles
[profile.mobile-release]
inherits = "release"
opt-level = "z"      # Optimize for size
lto = "fat"
codegen-units = 1
strip = true

# Use the upstream git version of web5 during local development.
# This section is ignored when publishing to crates.io.
#[patch.crates-io]
#web5 = { git = "https://github.com/TBD54566975/web5-rs", rev = "310d79c9" }

# Patch section to override insecure optional driver crates that pull vulnerable rsa when not needed.
[patch.crates-io]
# Provide a local stub for sqlx-mysql so Cargo.lock does not include the real crate (which pulls rsa 0.9.8).
sqlx-mysql = { path = "crates/dummy-sqlx-mysql" }<|MERGE_RESOLUTION|>--- conflicted
+++ resolved
@@ -165,12 +165,7 @@
 web5 = ["dep:jsonwebtoken", "dep:multibase", "dep:multihash"]
 
 # Decentralized Web Node (DWN) feature gates DWNManager + DecentralizedStorage integration
-<<<<<<< HEAD
-# Depend on `bitcoin` to ensure `bitcoin::Network` is available wherever DWN is compiled
-dwn = ["web5", "bitcoin"]
-=======
 dwn = ["web5"]
->>>>>>> 26f3c029
 
 # Hybrid storage orchestrator (Postgres + RocksDB + DWN/IPFS)
 storage-hybrid = ["enterprise", "kv-rocks", "dwn"]
