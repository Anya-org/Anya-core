[package]
<<<<<<< HEAD
name = "anya-core"
version = "0.2.0"
edition = "2021"
<<<<<<< HEAD

[dependencies]
tokio = { version = "1.28", features = ["full"] }
bitcoin = { version = "0.29", features = ["rand"] }
bitcoin_fee_estimation = "0.1"
chrono = "0.4"
serde = { version = "1.0", features = ["derive"] }
serde_json = "1.0"
anyhow = "1.0"
thiserror = "1.0"
async-trait = "0.1"
ndarray = "0.15"
ndarray-stats = "0.5"
linfa = "0.6"
linfa-linear = "0.6"
rand = "0.8"
web3 = "0.18"
substrate-api-client = "0.13"
cosmos-sdk = "0.1"

# ... (other dependencies)
>>>>>>> c9fe62bf07bc8e7e0a11b9b0e4e6375f56b5c4cc
>>>>>>> 279f5ad40ab979cd8a5acdbfee77325abc6ee5cf
=======
authors = ["Anya Core Contributors"]
description = "A decentralized AI assistant framework (Open Source Edition)"
license = "MIT OR Apache-2.0"
repository = "https://github.com/anya-core/anya-core"

[workspace]
members = [
    "anya-core",
    "anya-network",
    "anya-ai",
    "anya-cli"
]

[dependencies]
tokio = { version = "1.28", features = ["full"] }
libp2p = "0.51"
bitcoin = { version = "0.30", features = ["rand"] }
lightning = "0.0.116"
stacks-rpc-client = "1.0"
rust-dlc = "0.4"
clarity-repl = "1.0"
yew = "0.20"
bulletproofs = "4.0"
slog = "2.7"
slog-term = "2.9"
config = "0.13"
thiserror = "1.0"
log = "0.4"
env_logger = "0.10"
serde = { version = "1.0", features = ["derive"] }
serde_json = "1.0"
did-key = "0.1"
verifiable-credentials = "0.1"
wasmer = "2.3"
openfl = "0.1"
ndarray = "0.15"
bitcoincore-rpc = "0.16"

# New dependencies
ipfs-api = "0.17"
orbit-db = "0.1"
seal = "4.1"
mp-spdz = "0.1"
rust-bert = "0.20"

[features]
default = ["std"]
std = []
enterprise = ["advanced_analytics", "high_volume_trading"]
advanced_analytics = []
high_volume_trading = []

[dev-dependencies]
criterion = "0.5"
mockall = "0.11"
proptest = "1.0"

[[bench]]
name = "core_benchmarks"
harness = false
>>>>>>> e38b0293
<|MERGE_RESOLUTION|>--- conflicted
+++ resolved
@@ -1,33 +1,7 @@
 [package]
-<<<<<<< HEAD
 name = "anya-core"
 version = "0.2.0"
 edition = "2021"
-<<<<<<< HEAD
-
-[dependencies]
-tokio = { version = "1.28", features = ["full"] }
-bitcoin = { version = "0.29", features = ["rand"] }
-bitcoin_fee_estimation = "0.1"
-chrono = "0.4"
-serde = { version = "1.0", features = ["derive"] }
-serde_json = "1.0"
-anyhow = "1.0"
-thiserror = "1.0"
-async-trait = "0.1"
-ndarray = "0.15"
-ndarray-stats = "0.5"
-linfa = "0.6"
-linfa-linear = "0.6"
-rand = "0.8"
-web3 = "0.18"
-substrate-api-client = "0.13"
-cosmos-sdk = "0.1"
-
-# ... (other dependencies)
->>>>>>> c9fe62bf07bc8e7e0a11b9b0e4e6375f56b5c4cc
->>>>>>> 279f5ad40ab979cd8a5acdbfee77325abc6ee5cf
-=======
 authors = ["Anya Core Contributors"]
 description = "A decentralized AI assistant framework (Open Source Edition)"
 license = "MIT OR Apache-2.0"
@@ -65,6 +39,17 @@
 openfl = "0.1"
 ndarray = "0.15"
 bitcoincore-rpc = "0.16"
+anyhow = "1.0"
+async-trait = "0.1"
+ndarray-stats = "0.5"
+linfa = "0.6"
+linfa-linear = "0.6"
+rand = "0.8"
+web3 = "0.18"
+substrate-api-client = "0.13"
+cosmos-sdk = "0.1"
+chrono = "0.4"
+bitcoin_fee_estimation = "0.1"
 
 # New dependencies
 ipfs-api = "0.17"
@@ -87,5 +72,4 @@
 
 [[bench]]
 name = "core_benchmarks"
-harness = false
->>>>>>> e38b0293
+harness = false