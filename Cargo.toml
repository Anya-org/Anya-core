--- conflicted
+++ resolved
@@ -172,117 +172,6 @@
 disabled = []
 
 [dependencies]
-<<<<<<< HEAD
-# For cache performance tests and Zipf distribution
-rand_distr = "0.4"
-# API dependencies
-axum = "=0.8.4"
-tower = "=0.5.2"
-tower-http = { version = "=0.6.6", features = ["cors", "trace"] }
-hyper = { version = "=1.6.0", features = ["full"] }
-tokio = { version = "=1.45.1", features = ["full"] }
-
-# Bitcoin dependencies with enhanced consensus safety
-bitcoin = { version = "0.32", features = [
-    "std",
-    "serde",
-    "rand",
-    "secp-recovery",
-    "base64",
-    "rand-std",
-], optional = true }
-secp256k1 = { version = "0.29", features = [
-    "rand-std",
-    "global-context",
-    "recovery",
-] }
-bitcoincore-rpc = { version = "0.19", features = ["default"] }
-miniscript = { version = "=12.3.0", features = [
-    "std",
-    "compiler",
-] } # Enhanced for better policy compilation
-
-# Enhanced Web5/DID dependencies for better alignment
-web5 = { git = "https://github.com/TBD54566975/web5-rs", rev = "310d79c9" }
-jsonwebtoken = { version = "=9.3.1", features = [
-    "use_pem",
-] } # Enhanced JWT support
-multibase = { version = "=0.9.1", features = ["std"] }
-multihash = { version = "=0.19.3", features = ["std"] }
-
-# IPFS dependencies for decentralized storage
-ipfs-api-backend-hyper = { version = "0.6", features = ["with-builder"] }
-ipfs-embed = { version = "0.26.1", default-features = true }
-libp2p = { version = "0.56.0", features = ["kad", "mdns", "noise", "tcp", "websocket", "yamux"] }
-lru = "0.12"
-
-# Serialization with enhanced features for system alignment
-serde = { version = "1.0.219", features = [
-    "derive",
-    "rc",
-] } # Add rc for reference counting
-serde_json = { version = "1.0.140", features = [
-    "std",
-    "preserve_order",
-] } # Maintain order for consensus
-humantime-serde = "=1.1.1"
-getrandom = { version = "=0.3.3", features = ["std"] }
-url = { version = "=2.5.4", features = ["serde"] }
-toml = { version = "0.8.23", features = [
-    "preserve_order",
-] } # Maintain configuration order
-
-# Enhanced error handling for better system alignment
-anyhow = { version = "1.0.98", features = [
-    "std",
-    "backtrace",
-] } # Better error tracking
-thiserror = { version = "2.0.12", features = ["std"] }
-
-# Enhanced logging for system monitoring
-tracing = { version = "0.1.41", features = ["std", "attributes"] }
-tracing-subscriber = { version = "0.3.19", features = [
-    "env-filter",
-    "json",
-    "fmt",
-] }
-log = "0.4"
-
-# System alignment focused utilities
-async-trait = "0.1.88"
-clap = { version = "=4.5.39", features = [
-    "derive",
-    "env",
-    "color"
-] } # Enhanced CLI
-base64 = "=0.22.1"
-chrono = { version = "0.4.41", features = ["serde", "std"] }
-proc-macro-error2 = "2.0.1" # replaced unmaintained proc-macro-error
-rand = { version = "0.8.5", features = ["std", "std_rng"] }
-reqwest = { version = "0.12.20", features = ["json"] } # HTTP client for network validation
-ring = "0.17.8" # updated to latest patched version
-uuid = { version = "1.17.0", features = ["v4", "serde", "fast-rng"] }
-
-# Additional dependencies for installer and other bins
-sysinfo = "0.32"
-dialoguer = "0.11"
-warp = "0.3"
-maplit = "1.0"
-hex = "0.4"
-
-# Conditionally required dependencies (HSM feature and general codebase)
-sha2 = "0.10.9"
-hmac = "0.12.1"
-zeroize = "=1.8.1"
-argon2 = "0.5.3"
-criterion = "0.6.0"
-walkdir = "2.5.0"
-once_cell = "1.21.3"
-dashmap = { version = "6.1.0", features = ["serde"] }
-libc = "0.2"
-rayon = "1.10.0"
-blake3 = "1.8.2"
-=======
 # === Core Dependencies (using workspace versions) ===
 bitcoin = { workspace = true, optional = true }
 secp256k1 = { workspace = true }
@@ -326,7 +215,6 @@
 jni = { version = "0.21.1", optional = true }
 regex = "1.11.1"
 hex = "0.4.3"
->>>>>>> a02ad736
 semver = "1.0.26"
 ureq = { workspace = true }  # MIT-licensed HTTP client
 syn = { version = "2.0.104", features = ["full"] }
