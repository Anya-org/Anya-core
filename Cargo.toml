[package]
name = "anya-core"
version = "1.2.0"
edition = "2021"
rust-version = "1.63.0" # Explicit MSRV following rust-bitcoin standards
description = "Enterprise-grade Bitcoin Infrastructure Platform"
authors = ["botshelomokoka@gmail.com"]
license = "MIT"
repository = "https://github.com/anya-org/anya-core"
readme = "README.md" # Following API guidelines for discoverability
keywords = [
    "bitcoin",
    "cryptocurrency",
    "blockchain",
    "enterprise",
    "hexagonal",
]
categories = [
    "api-bindings",
    "cryptography::cryptocurrencies",
] # Improve crates.io discoverability

[features]
default = ["std", "rust-bitcoin"]
# Feature flag for HSM functionality
hsm = []
# Feature flag for complete system (including HSM)
complete = []
std = []
# Bitcoin implementation features
bitcoin_integration = []
rust-bitcoin = ["bitcoin"]
# RSK integration for Bitcoin verification
rsk = []
# Add alignment-focused feature for system optimization
system-alignment = [
    "bitcoin_integration",
    "hsm",
] # New feature for enhanced alignment
# Web5 integration features
web5 = []
# Memory tracking for performance monitoring
memory_tracking = []
# Chaos visualization for network testing
chaos-viz = []

[dependencies]
# API dependencies
axum = "=0.8.4"
tower = "=0.5.2"
tower-http = { version = "=0.6.6", features = ["cors", "trace"] }
hyper = { version = "=1.6.0", features = ["full"] }
tokio = { version = "=1.45.1", features = ["full"] }

# Bitcoin dependencies with enhanced consensus safety
bitcoin = { version = "0.32", features = [
    "std",
    "serde",
    "rand",
    "secp-recovery",
    "base64",
    "rand-std",
], optional = true }
secp256k1 = { version = "0.29", features = [
    "rand-std",
    "global-context",
    "recovery",
] }
bitcoincore-rpc = { version = "0.19", features = ["default"] }
miniscript = { version = "=12.3.0", features = [
    "std",
    "compiler",
] } # Enhanced for better policy compilation
bip39 = { version = "2.0", features = ["std"] }

<<<<<<< HEAD
# Enhanced Web5/DID dependencies for better alignment
web5-rust = "2.0.0-beta9"
=======
>>>>>>> 1673c079
jsonwebtoken = { version = "=9.3.1", features = [
    "use_pem",
] } # Enhanced JWT support
multibase = { version = "=0.9.1", features = ["std"] }
multihash = { version = "=0.19.3", features = ["std"] }

# IPFS dependencies for decentralized storage
ipfs-api-backend-hyper = { version = "0.6", features = ["with-builder"] }
ipfs-embed = { version = "0.26.1", default-features = true }
libp2p = { version = "0.56.0", features = ["kad", "mdns", "noise", "tcp", "websocket", "yamux"] }
lru = "0.12"

# Serialization with enhanced features for system alignment
serde = { version = "1.0.219", features = [
    "derive",
    "rc",
] } # Add rc for reference counting
serde_json = { version = "1.0.140", features = [
    "std",
    "preserve_order",
] } # Maintain order for consensus
humantime-serde = "=1.1.1"
getrandom = { version = "=0.3.3", features = ["std"] }
url = { version = "=2.5.4", features = ["serde"] }
toml = { version = "0.8.23", features = [
    "preserve_order",
] } # Maintain configuration order

# Enhanced error handling for better system alignment
anyhow = { version = "1.0.98", features = [
    "std",
    "backtrace",
] } # Better error tracking
thiserror = { version = "2.0.12", features = ["std"] }

# Enhanced logging for system monitoring
tracing = { version = "0.1.41", features = ["std", "attributes"] }
tracing-subscriber = { version = "0.3.19", features = [
    "env-filter",
    "json",
    "fmt",
] }
log = "0.4"

# System alignment focused utilities
async-trait = "0.1.88"
clap = { version = "=4.5.39", features = [
    "derive",
    "env",
    "color",
] } # Enhanced CLI
base64 = "=0.22.1"
uuid = { version = "1.17.0", features = ["v4", "serde", "fast-rng"] }
chrono = { version = "0.4.41", features = ["serde", "std"] }
rand = { version = "0.8.5", features = ["std", "std_rng"] }
rand_distr = "0.4"
reqwest = { version = "0.12.20", features = [
    "json",
] } # HTTP client for network validation

# Additional dependencies for installer and other bins
ring = "0.17"
sysinfo = "0.32"
dialoguer = "0.11"
warp = "0.3"
maplit = "1.0"
hex = "0.4"

# Conditionally required dependencies (HSM feature and general codebase)
sha2 = "0.10.9"
hmac = "0.12.1"
zeroize = "=1.8.1"
argon2 = "0.5.3"
criterion = "0.6.0"
walkdir = "2.5.0"
once_cell = "1.21.3"
dashmap = { version = "6.1.0", features = ["serde"] }
libc = "0.2"
rayon = "1.10.0"
blake3 = "1.8.2"
semver = "1.0.26"
syn = { version = "2.0.101", features = ["parsing", "full"] }
# Using hickory-resolver (the successor to trust-dns-resolver) for DNS resolution
hickory-resolver = "0.24.0"
aes-gcm = "0.10.3"
chacha20poly1305 = "0.10.1"
regex = "1.9.6"
futures = "0.3.31"
lazy_static = "1.5.0"
mockall = "=0.13.1"  # Added here for use in non-test code
clarinet-utils = "1.0.0"
geiger = "0.5.0"
bdk = { version = "0.28.1", features = ["all-keys", "key-value-db"] }

[dev-dependencies]
anyhow = { version = "1.0.98", features = ["std", "backtrace"] }
did-key = "0.2.1"
mockall = "=0.13.1"
tempfile = "3.20.0"
tokio-test = "=0.4.4"
tower-test = "=0.4.0"
uuid = { version = "1.17.0", features = ["v4"] }
# Added for DAO tests - temporarily commented out due to repository structure issues
# clarity_repl = { version = "1.0.0", git = "https://github.com/hirosystems/clarity-repl", branch = "main" }
# clarinet = { version = "1.0.0", git = "https://github.com/hirosystems/clarinet", branch = "main" }
# Criterion for benchmarking without nightly
criterion = { version = "0.6.0", features = ["html_reports", "async"] }
# Added for Lightning tests
lightning = { version = "0.0.118", features = ["std"] }
lightning-invoice = { version = "0.29.0" }<|MERGE_RESOLUTION|>--- conflicted
+++ resolved
@@ -71,13 +71,9 @@
     "std",
     "compiler",
 ] } # Enhanced for better policy compilation
-bip39 = { version = "2.0", features = ["std"] }
 
-<<<<<<< HEAD
 # Enhanced Web5/DID dependencies for better alignment
-web5-rust = "2.0.0-beta9"
-=======
->>>>>>> 1673c079
+web5 = { git = "https://github.com/TBD54566975/web5-rs", rev = "310d79c9" }
 jsonwebtoken = { version = "=9.3.1", features = [
     "use_pem",
 ] } # Enhanced JWT support
