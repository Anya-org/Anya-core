--- conflicted
+++ resolved
@@ -3,7 +3,7 @@
 version = "0.1.0"
 edition = "2021"
 authors = ["Anya Core Contributors"]
-description = "A decentralized AI assistant framework"
+description = "A decentralized AI assistant framework (Open Source Edition)"
 license = "MIT OR Apache-2.0"
 repository = "https://github.com/anya-core/anya-core"
 
@@ -16,77 +16,39 @@
 ]
 
 [dependencies]
-tokio = { version = "1.0", features = ["full"] }
-slog = "2.7.0"
-slog-term = "2.9.0"
-config = "0.13.1"
+tokio = { version = "1.28", features = ["full"] }
+slog = "2.7"
+slog-term = "2.9"
+config = "0.11"
 thiserror = "1.0"
 log = "0.4"
-env_logger = "0.9"
+env_logger = "0.10"
 serde = { version = "1.0", features = ["derive"] }
-<<<<<<< HEAD
-serde_json = "1.0.96"
-rand = "0.8.5"
-ndarray = "0.15.6"
-linfa = { version = "0.6.1", features = ["linear"] }
-tensorflow = "0.17.0"
-pnet = "0.33.0"
-reqwest = { version = "0.11.18", features = ["json"] }
-scraper = "0.16.0"
-plotters = "0.3.4"
-bcrypt = "0.13.0"
-jsonwebtoken = "8.3.0"
-clarity-repl = "1.0.1"
-stacks-core = "2.1.0"
-stacks-rpc-client = "1.0.0"
-stacks-transactions = "2.1.0"
-stacks-common = "2.1.0"
-rust-dlc = "0.4.1"
-rust-lightning = "0.0.116"
-lightning-invoice = "0.24.0"
-lightning-net-tokio = "0.0.116"
-lightning-persister = "0.0.116"
-rust-bitcoin = "0.30.0"
-bitcoincore-rpc = "0.16.0"
-bitcoin-bech32 = "0.12.1"
-bitcoin-wallet = "1.1.0"
-libp2p = { version = "0.51.3", features = ["full"] }
-web5 = "0.1.0"
-web5-credentials = "0.1.0"
-neon = { version = "0.10.1", default-features = false, features = ["napi-6"] }
-log = "0.4.17"
-env_logger = "0.10.0"
-schnorr = "0.2.0"
-chrono = "0.4.24"
-uuid = { version = "1.3.3", features = ["v4"] }
-futures = "0.3.28"
-async-trait = "0.1.68"
-thiserror = "1.0.40"
-anyhow = "1.0.71"
-walkdir = "2.3"
-sha2 = "0.10"
-bitcoin = "0.29"
-bitcoin-fee-estimation = "0.2"
-=======
 serde_json = "1.0"
-libp2p = "0.50"
+libp2p = "0.51"
 ipfs-api = "0.17"
-bulletproofs = "4.0"
-seal = "0.1"
-yew = "0.19"
-clap = "3.2"
-# Open-source alternatives for blockchain and networking
-bitcoin = "0.29"
-lightning = "0.0.112"
-clarity-repl = "0.3"
-# Add new dependencies as needed
-interledger = "0.5"
-cosmos-sdk = "0.1"
-polkadot-api = "0.1"
->>>>>>> 83913413
+yew = "0.20"
+clap = { version = "4.3", features = ["derive"] }
+bitcoin = "0.30"
+bitcoincore-rpc = "0.16"
+lightning = "0.0.116"
+lightning-invoice = "0.24"
+rust-dlc = "0.4"
+clarity-repl = "1.0"
+stacks-rpc-client = "1.0"
+ndarray = "0.15"
+chrono = "0.4"
+ta = "0.5"
+statrs = "0.16"
+linfa = "0.6"
+linfa-linear = "0.6"
+ring = "0.16"
+bitcoin = { version = "0.30", features = ["rand"] }
 
 [dev-dependencies]
-criterion = "0.4"
+criterion = "0.5"
+mockall = "0.11"
+proptest = "1.0"
 
 [[bench]]
 name = "core_benchmarks"
@@ -95,8 +57,7 @@
 [features]
 default = ["std"]
 std = []
-<<<<<<< HEAD
-web5_setup = []
-=======
-enterprise = ["advanced-analytics", "high-volume-trading"]
->>>>>>> 83913413
+
+[package.metadata.docs.rs]
+all-features = true
+rustdoc-args = ["--cfg", "docsrs"]