--- conflicted
+++ resolved
@@ -22,10 +22,7 @@
 		// Add Docker support for container-based testing
 		"ghcr.io/devcontainers/features/docker-in-docker:2": {
 			"version": "latest",
-<<<<<<< HEAD
-=======
- branch-management-20250616
->>>>>>> 7a4e0b66
+
 			"dockerDashComposeVersion": "v2"
 		}
 	},
