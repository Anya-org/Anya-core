--- conflicted
+++ resolved
@@ -8,30 +8,11 @@
 
 dependencies:
   args: ^2.4.2
-<<<<<<< HEAD
-  http: ^1.1.0
-=======
   http: ^1.2.0
->>>>>>> f79d01ae
   yaml: ^3.1.2
   logging: ^1.2.0
   path: ^1.8.3
   crypto: ^3.0.3
-<<<<<<< HEAD
-  web5: ^0.1.0
-  bitcoindart: ^0.7.0
-  shelf: ^1.4.1
-  shelf_router: ^1.1.4
-  fl_chart: ^0.64.0
-  flutter_svg: ^2.0.7
-  intl: ^0.18.1
-
-dev_dependencies:
-  test: ^1.24.0
-  lints: ^3.0.0
-  build_runner: ^2.4.6
-  mockito: ^5.4.2
-=======
   web5: ^0.4.0
   bitcoin_base: ^5.0.0
   shelf: ^1.4.1
@@ -61,7 +42,6 @@
   freezed: ^2.4.5
   coverage: ^1.6.3
   dart_code_metrics: ^4.0.0
->>>>>>> f79d01ae
 
 executables:
   anya: anya
