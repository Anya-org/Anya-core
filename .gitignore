--- conflicted
+++ resolved
@@ -77,7 +77,6 @@
 # Documentation
 /docs/
 
-<<<<<<< HEAD
 # Specific to Anya Core
 /data/
 /config/local.toml
@@ -97,10 +96,8 @@
 # Tracked code snippets
 tracked_snippets/
 
-=======
-# Temporary files
+# Temporary files (merged from both branches)
 *.tmp
 *.bak
 *.swp
-*~.nib
->>>>>>> adf5d9b0
+*~.nib