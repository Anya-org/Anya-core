--- conflicted
+++ resolved
@@ -28,15 +28,6 @@
 
 # Backup files
 *.bak
-<<<<<<< HEAD
-*.bak/
-
-# Ignore mcp directory
-mcp/
-
-# Ignore reports JSON files
-reports/*.json
-=======
 *.backup
 *~
 
@@ -68,5 +59,4 @@
 scripts/systemd/
 
 # Node.js build artifacts
-node_modules/
->>>>>>> 4af4ddf3
+node_modules/