--- conflicted
+++ resolved
@@ -251,20 +251,10 @@
 *Last updated: 2025-06-02*
 
 ## Cryptographic Implementation [AIS-3][BPC-3]
-<<<<<<< HEAD
-
-Aligned with Bitcoin Development Framework v2.5 Chapter 7
-=======
 Aligned with official Bitcoin Improvement Proposals (BIPs)
->>>>>>> 4af4ddf3
 
 ### Mandatory Requirements
-
 - 256-bit keys for all operations
 - SHA-256 for integrity checks
 - Constant-time comparisons
-- BIP-341/342 compliant Taproot scripts
-
-## Related Security Documentation
-
-For detailed information about our CodeQL security analysis framework, tooling, and technical security implementation, please refer to [SECURITY_CODEQL.md](./SECURITY_CODEQL.md).+- BIP-341/342 compliant Taproot scripts