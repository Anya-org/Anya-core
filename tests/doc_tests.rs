use anya_core::bitcoin::wallet::{WalletConfig, CoinSelectionStrategy, FeeStrategy, WalletType, Wallet};
use bitcoin::Network;
use std::path::PathBuf;


<<<<<<< HEAD
=======

>>>>>>> 1673c079
async fn create_test_wallet() -> Arc<Wallet> {
    let config = WalletConfig {
        name: "test-wallet".to_string(),
        network: Network::Regtest,
        wallet_type: WalletType::Taproot,
        seed_phrase: None,
        password: None,
        receive_descriptor: "tr([73c5da0a/86'/1'/0']xprv9xgqHN7yz9MwCkxsBPN5qetuNdQSUttZNKw1dcYTV4mTp8ZrKLRPXBThPxq9h3wcAAJVH5qQCk99URy2CQHEMnMKUNpUorQJpXbgJC6C1HR/0/*)".to_string(),
        change_descriptor: "tr([73c5da0a/86'/1'/0']xprv9xgqHN7yz9MwCkxsBPN5qetuNdQSUttZNKw1dcYTV4mTp8ZrKLRPXBThPxq9h3wcAAJVH5qQCk99URy2CQHEMnMKUNpUorQJpXbgJC6C1HR/1/*)".to_string(),
        xpub: None,
        data_dir: PathBuf::from("/tmp/anya-test-wallet"),
        use_rpc: false,
        coin_selection: CoinSelectionStrategy::BranchAndBound,
        gap_limit: 20,
        min_confirmations: 1,
        fee_strategy: FeeStrategy::Medium,
    };
    let wallet = Wallet::new(config, None);
    Arc::new(wallet)
}
// Tests for the documentation
//
// This file contains tests that verify the correctness of the code examples in the
// documentation. It also includes integration tests that check the API endpoints.


use axum::{
    body::Body,
    http::{Request, StatusCode},
};
use std::sync::Arc;
use tower::ServiceExt;

use anya_core::{
    api::routes::configure_routes,
};
use anya_core::web::web5_adapter::Web5Adapter;

/// Test the health check endpoint
#[tokio::test]
async fn test_health_check() {
    let wallet = create_test_wallet().await;
<<<<<<< HEAD
    let identity = Arc::new(IdentityManager::new("test_namespace"));
    let app = configure_routes(wallet, identity);
=======
    let web5_adapter = Arc::new(Web5Adapter::new("http://localhost:8080"));
    let app = configure_routes(wallet, web5_adapter);
>>>>>>> 1673c079

    let response = app
        .oneshot(
            Request::builder()
                .uri("/api/v1/health")
                .body(Body::empty())
                .unwrap(),
        )
        .await
        .unwrap();

    assert_eq!(response.status(), StatusCode::OK);
}

/// Test the system information endpoint
#[tokio::test]
async fn test_system_info() {
    let wallet = create_test_wallet().await;
<<<<<<< HEAD
    let identity = Arc::new(IdentityManager::new("test_namespace"));
    let app = configure_routes(wallet, identity);
=======
    let web5_adapter = Arc::new(Web5Adapter::new("http://localhost:8080"));
    let app = configure_routes(wallet, web5_adapter);
>>>>>>> 1673c079

    let response = app
        .oneshot(
            Request::builder()
                .uri("/api/v1/info")
                .body(Body::empty())
                .unwrap(),
        )
        .await
        .unwrap();

    assert_eq!(response.status(), StatusCode::OK);
}<|MERGE_RESOLUTION|>--- conflicted
+++ resolved
@@ -3,10 +3,7 @@
 use std::path::PathBuf;
 
 
-<<<<<<< HEAD
-=======
 
->>>>>>> 1673c079
 async fn create_test_wallet() -> Arc<Wallet> {
     let config = WalletConfig {
         name: "test-wallet".to_string(),
@@ -49,13 +46,8 @@
 #[tokio::test]
 async fn test_health_check() {
     let wallet = create_test_wallet().await;
-<<<<<<< HEAD
-    let identity = Arc::new(IdentityManager::new("test_namespace"));
-    let app = configure_routes(wallet, identity);
-=======
     let web5_adapter = Arc::new(Web5Adapter::new("http://localhost:8080"));
     let app = configure_routes(wallet, web5_adapter);
->>>>>>> 1673c079
 
     let response = app
         .oneshot(
@@ -74,13 +66,8 @@
 #[tokio::test]
 async fn test_system_info() {
     let wallet = create_test_wallet().await;
-<<<<<<< HEAD
-    let identity = Arc::new(IdentityManager::new("test_namespace"));
-    let app = configure_routes(wallet, identity);
-=======
     let web5_adapter = Arc::new(Web5Adapter::new("http://localhost:8080"));
     let app = configure_routes(wallet, web5_adapter);
->>>>>>> 1673c079
 
     let response = app
         .oneshot(
