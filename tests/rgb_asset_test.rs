--- conflicted
+++ resolved
@@ -51,13 +51,8 @@
 
         // Get a new address for the transfer recipient
         // Get a new address for the transfer recipient
-<<<<<<< HEAD
-        let sender_address = "tb1qxy2kgdygjrsqtzq2n0yrf2493p83kkfjhx0wlh".to_string();
-        let recipient_address = "tb1qm8kg3l0c45tdn3hgxl7c3c2eej5n3v2x7pwy48".to_string();
-=======
         let sender_address = SENDER_ADDRESS.to_string();
         let recipient_address = RECIPIENT_ADDRESS.to_string();
->>>>>>> 61b27fea
 
         // Create a transfer using the contract manager
         println!("Creating RGB asset transfer...");
