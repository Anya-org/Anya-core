--- conflicted
+++ resolved
@@ -35,11 +35,7 @@
         };
 
         let temp_dir = TempDir::new().unwrap();
-<<<<<<< HEAD
-        let source = InstallationSource::GitRepository("https://github.com/example/repo.git".to_string());
-=======
         let source = InstallationSource::GitRepository("https://github.com/anya-org/anya-core.git".to_string());
->>>>>>> 71c9806c
 
         let bitcoin_config = BitcoinConfig {
             network: "testnet".to_string(),
