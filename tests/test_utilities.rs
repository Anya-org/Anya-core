--- conflicted
+++ resolved
@@ -2,14 +2,7 @@
 //!
 //! This file provides mock implementations for needed test utilities.
 
-<<<<<<< HEAD
 use bitcoin::{TxIn, TxOut, OutPoint, ScriptBuf, Witness};
-=======
-// For integration tests, we need to use a path-based import
-// since `crate::` refers to the test binary, not the library
-mod common;
-pub use common::test_utilities::TestTransactionFactory;
->>>>>>> a21221ee
 
 // Mock implementations
 pub struct MockFactory;
