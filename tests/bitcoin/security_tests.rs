use anya_core::{
    bitcoin::{
        consensus::{
            differential_fuzzer::{
                BitcoinReferenceClient, DifferentialFuzzer, DifferentialFuzzerConfig,
            },
            invariant_checker::{
                verify_transaction_consensus_invariants, BitcoinCoreInvariantChecker,
            },
            ConsensusError,
        },
        validation::{TransactionValidator, ValidationError},
    },
    hardware_optimization::HardwareOptimizationManager,
};

use bitcoin::{
    Amount, Block, BlockHeader, OutPoint, Script, ScriptBuf, Transaction, TxIn, TxOut,
    Witness, absolute::LockTime, transaction::Version, Sequence,
};
use std::collections::HashMap;
use std::sync::Arc;

/// [SECURITY SENSITIVE] Test full Bitcoin Core security alignment
/// Tests our implementation against CVE-2010-5139 (value overflow)
#[test]
fn test_cve_2010_5139_value_overflow() {
    println!("Testing CVE-2010-5139 (Value Overflow) protection...");

    // Create a transaction that tries to exploit the value overflow bug
    // In the actual CVE-2010-5139, an overflow caused more than 21M BTC to be created
    let exploit_tx = create_value_overflow_transaction();

    // Our validator should reject this
    let validator = TransactionValidator::new();

    let result = validator.validate(&exploit_tx);
    assert!(
        result.is_err(),
        "Value overflow transaction should be rejected"
    );

    // Check that the error correctly identifies the overflow
    if let Err(error) = result {
        assert!(
            format!("{:?}", error).contains("overflow")
                || format!("{:?}", error).contains("Overflow")
                || format!("{:?}", error).contains("value"),
            "Error should specifically mention value overflow"
        );
    }

    println!("✅ CVE-2010-5139 (Value Overflow) protection verified");
}

/// [SECURITY SENSITIVE] Test protection against CVE-2018-17144 (inflation bug)
#[test]
fn test_cve_2018_17144_duplicate_inputs() {
    println!("Testing CVE-2018-17144 (Duplicate Inputs) protection...");

    // Create a transaction with duplicate inputs to simulate the bug
    let exploit_tx = create_duplicate_inputs_transaction();

    // Our validator should reject this
    let validator = TransactionValidator::new();

    let result = validator.validate(&exploit_tx);
    assert!(
        result.is_err(),
        "Transaction with duplicate inputs should be rejected"
    );

    // Check invariant validation also catches this
    let invariant_result = verify_transaction_consensus_invariants(&exploit_tx);
    assert!(
        invariant_result.is_err(),
        "Invariant checker should reject duplicate inputs"
    );

    println!("✅ CVE-2018-17144 (Duplicate Inputs) protection verified");
}

/// [SECURITY SENSITIVE] Test differential fuzzing for consensus compatibility
#[test]
fn test_differential_fuzzing() {
    println!("Testing differential fuzzing for consensus compatibility...");

    // Create clients
    let reference_client = Arc::new(BitcoinReferenceClient::new("http://localhost:8332"));
    let validator = Arc::new(TransactionValidator::new());

    // Create fuzzer with minimal config for quick test
    let fuzzer = DifferentialFuzzer::new(reference_client, validator).with_config(
        DifferentialFuzzerConfig {
            iterations: 5,  // Low number for fast test
            batch_size: 10, // Small batch size
            parallel: false,
            fail_fast: true,
        },
    );

    // Run fuzzer
    let result = fuzzer.run();
    assert!(result.is_ok(), "Fuzzer should complete without errors");

    // Check no violations
    let violations = result.unwrap();
    assert!(
        violations.is_empty(),
        "Expected no consensus violations, but found {}",
        violations.len()
    );

    println!("✅ Differential fuzzing verified consensus compatibility");
}

/// [SECURITY SENSITIVE] Test invariant checker
#[test]
fn test_consensus_invariant_checker() {
    println!("Testing consensus invariant checker...");

    let checker = BitcoinCoreInvariantChecker::new();

    // Get all invariants
    let invariants = checker.get_invariants();
    assert!(
        !invariants.is_empty(),
        "Should have at least one invariant defined"
    );

    // Test with valid transaction
    let valid_tx = create_valid_transaction();
    let result = checker.check_transaction(&valid_tx);
    assert!(
        result.is_ok(),
        "Valid transaction should pass invariant checks"
    );

    // Test with each type of invalid transaction
    test_invariant_violations(&checker);

    println!("✅ Consensus invariant checker verified");
}

/// [SECURITY SENSITIVE] Test hardware optimizations don't affect consensus
#[test]
fn test_hardware_optimizations_consensus() {
    println!("Testing hardware optimizations maintain consensus...");

    // Create validators with and without optimization
    let standard_validator = TransactionValidator::new().with_optimization(false);

    let optimized_validator = TransactionValidator::new().with_optimization(true);

    // Test with various transactions
    let transactions = create_test_transaction_suite();

    for (i, tx) in transactions.iter().enumerate() {
        let standard_result = standard_validator.validate(tx);
        let optimized_result = optimized_validator.validate(tx);

        // Results must match exactly for consensus
        assert_eq!(
            standard_result.is_ok(),
            optimized_result.is_ok(),
            "Transaction {} validation results differ: standard={:?}, optimized={:?}",
            i,
            standard_result,
            optimized_result
        );
    }

    println!("✅ Hardware optimizations maintain consensus");
}

/// [SECURITY SENSITIVE] Test for timing side channels
#[test]
fn test_timing_side_channels() {
    println!("Testing for timing side channels...");

    // Create validator
    let validator = TransactionValidator::new();

    // Create similar valid and invalid transactions
    let valid_tx = create_valid_transaction();
    let invalid_tx = create_invalid_signature_transaction();

    // Measure validation time (repeat multiple times for stability)
    let iterations = 100;
    let mut valid_times = Vec::with_capacity(iterations);
    let mut invalid_times = Vec::with_capacity(iterations);

    for _ in 0..iterations {
        let start = std::time::Instant::now();
        let _ = validator.validate(&valid_tx);
        valid_times.push(start.elapsed());

        let start = std::time::Instant::now();
        let _ = validator.validate(&invalid_tx);
        invalid_times.push(start.elapsed());
    }

    // Calculate statistics
    let avg_valid: f64 =
        valid_times.iter().map(|t| t.as_nanos() as f64).sum::<f64>() / iterations as f64;
    let avg_invalid: f64 = invalid_times
        .iter()
        .map(|t| t.as_nanos() as f64)
        .sum::<f64>()
        / iterations as f64;

    // Calculate standard deviations
    let std_dev_valid = calculate_std_dev(&valid_times, avg_valid);
    let std_dev_invalid = calculate_std_dev(&invalid_times, avg_invalid);

    println!(
        "Valid tx avg time: {:.2} ns, std dev: {:.2}",
        avg_valid, std_dev_valid
    );
    println!(
        "Invalid tx avg time: {:.2} ns, std dev: {:.2}",
        avg_invalid, std_dev_invalid
    );

    // If times are too similar despite different validation paths, it might indicate
    // artificial timing normalization is being used, which is good for security
    let diff_ratio = (avg_valid - avg_invalid).abs() / avg_valid;

    // Assert that time difference is not too revealing
    // Note: This is a very simple check, real side-channel analysis is much more complex
    assert!(
        diff_ratio < 0.5,
        "Timing difference may reveal too much information"
    );

    println!("✅ No obvious timing side channels detected");
}

/// Test a collection of Bitcoin historical consensus bugs
#[test]
fn test_historical_consensus_bugs() {
    println!("Testing protection against historical consensus bugs...");

    let validator = TransactionValidator::new();

    // Test CVE-2010-5139 (value overflow)
    println!("  Testing CVE-2010-5139...");
    let tx = create_value_overflow_transaction();
    assert!(
        validator.validate(&tx).is_err(),
        "Should reject value overflow"
    );

    // Test CVE-2018-17144 (inflation bug)
    println!("  Testing CVE-2018-17144...");
    let tx = create_duplicate_inputs_transaction();
    assert!(
        validator.validate(&tx).is_err(),
        "Should reject duplicate inputs"
    );

    // Test CVE-2012-2459 (OP_EVAL)
    println!("  Testing CVE-2012-2459...");
    let tx = create_op_eval_transaction();
    assert!(validator.validate(&tx).is_err(), "Should reject OP_EVAL");

    // Test CVE-2013-3220 (tx mutability)
    println!("  Testing CVE-2013-3220...");
    let tx = create_mutated_transaction();
    assert!(
        validator.validate(&tx).is_err(),
        "Should reject mutated transaction"
    );

    println!("✅ Protection against historical consensus bugs verified");
}

// Helper function to calculate standard deviation
fn calculate_std_dev(times: &[std::time::Duration], avg_ns: f64) -> f64 {
    let variance: f64 = times
        .iter()
        .map(|t| {
            let diff = t.as_nanos() as f64 - avg_ns;
            diff * diff
        })
        .sum::<f64>()
        / times.len() as f64;

    variance.sqrt()
}

// Helper function to test various invariant violations
fn test_invariant_violations(checker: &BitcoinCoreInvariantChecker) {
    // Test version invariant
    let invalid_version_tx = Transaction {
<<<<<<< HEAD
        version: Version::from_consensus(0), // Invalid version
=======
        version: Version(0), // Invalid version
>>>>>>> 71c9806c
        lock_time: LockTime::ZERO,
        input: vec![TxIn {
            previous_output: OutPoint::null(),
            script_sig: ScriptBuf::new(),
            sequence: Sequence(0),
            witness: Witness::default(),
        }],
        output: vec![TxOut {
            value: Amount::from_sat(1000),
            script_pubkey: ScriptBuf::new().into(),
        }],
    };
    assert!(
        checker.check_transaction(&invalid_version_tx).is_err(),
        "Invalid version should be rejected"
    );

    // Test empty inputs invariant
    let empty_inputs_tx = Transaction {
<<<<<<< HEAD
        version: Version::ONE,
=======
        version: Version(1),
>>>>>>> 71c9806c
        lock_time: LockTime::ZERO,
        input: vec![], // No inputs
        output: vec![TxOut {
            value: Amount::from_sat(1000),
            script_pubkey: ScriptBuf::new().into(),
        }],
    };
    assert!(
        checker.check_transaction(&empty_inputs_tx).is_err(),
        "Transaction with no inputs should be rejected"
    );

    // Test empty outputs invariant
    let empty_outputs_tx = Transaction {
<<<<<<< HEAD
        version: Version::ONE,
=======
        version: Version(1),
>>>>>>> 71c9806c
        lock_time: LockTime::ZERO,
        input: vec![TxIn {
            previous_output: OutPoint::null(),
            script_sig: ScriptBuf::new().into(),
            sequence: Sequence(0),
            witness: Witness::default(),
        }],
        output: vec![], // No outputs
    };
    assert!(
        checker.check_transaction(&empty_outputs_tx).is_err(),
        "Transaction with no outputs should be rejected"
    );

    // Test duplicate inputs invariant
    let duplicate_inputs_tx = create_duplicate_inputs_transaction();
    assert!(
        checker.check_transaction(&duplicate_inputs_tx).is_err(),
        "Transaction with duplicate inputs should be rejected"
    );
}

// Create a valid minimal transaction
fn create_valid_transaction() -> Transaction {
    Transaction {
<<<<<<< HEAD
        version: Version::ONE,
=======
        version: Version(1),
>>>>>>> 71c9806c
        lock_time: LockTime::ZERO,
        input: vec![TxIn {
            previous_output: OutPoint::null(),
            script_sig: ScriptBuf::new(),
            sequence: Sequence(0),
            witness: Witness::default(),
        }],
        output: vec![TxOut {
            value: Amount::from_sat(1000),
            script_pubkey: ScriptBuf::new(),
        }],
    }
}

// Create a transaction with duplicate inputs (CVE-2018-17144)
fn create_duplicate_inputs_transaction() -> Transaction {
    let outpoint = OutPoint::null();

    Transaction {
<<<<<<< HEAD
        version: Version::ONE,
=======
        version: Version(1),
>>>>>>> 71c9806c
        lock_time: LockTime::ZERO,
        input: vec![
            TxIn {
                previous_output: outpoint,
                script_sig: ScriptBuf::new(),
                sequence: Sequence(0),
                witness: Witness::default(),
            },
            TxIn {
                previous_output: outpoint, // Same as above, this is the duplicate
                script_sig: ScriptBuf::new(),
                sequence: Sequence(0),
                witness: Witness::default(),
            },
        ],
        output: vec![TxOut {
            value: Amount::from_sat(1000),
            script_pubkey: ScriptBuf::new(),
        }],
    }
}

// Create a transaction that attempts value overflow (CVE-2010-5139)
fn create_value_overflow_transaction() -> Transaction {
    Transaction {
<<<<<<< HEAD
        version: Version::ONE,
=======
        version: Version(1),
>>>>>>> 71c9806c
        lock_time: LockTime::ZERO,
        input: vec![TxIn {
            previous_output: OutPoint::null(),
            script_sig: ScriptBuf::new(),
            sequence: Sequence(0),
            witness: Witness::default(),
        }],
        output: vec![
            // Two outputs with maximum Bitcoin value could cause overflow
            TxOut {
                value: Amount::from_sat(21_000_000 * 100_000_000), // Max BTC supply in satoshis
                script_pubkey: ScriptBuf::new(),
            },
            TxOut {
                value: Amount::from_sat(21_000_000 * 100_000_000), // Max BTC supply in satoshis
                script_pubkey: ScriptBuf::new(),
            },
        ],
    }
}

// Create a transaction with OP_EVAL (CVE-2012-2459)
fn create_op_eval_transaction() -> Transaction {
    // Create script with OP_EVAL (0xBA)
    let script_bytes = vec![0xBA]; // OP_EVAL
    let script = ScriptBuf::from(script_bytes);

    Transaction {
<<<<<<< HEAD
        version: Version::ONE,
=======
        version: Version(1),
>>>>>>> 71c9806c
        lock_time: LockTime::ZERO,
        input: vec![TxIn {
            previous_output: OutPoint::null(),
            script_sig: script,
            sequence: Sequence(0),
            witness: Witness::default(),
        }],
        output: vec![TxOut {
            value: Amount::from_sat(1000),
            script_pubkey: ScriptBuf::new(),
        }],
    }
}

// Create a transaction with signature malleability (CVE-2013-3220)
fn create_mutated_transaction() -> Transaction {
    // This is a simplified simulation - in reality, the attack involved
    // modifying signatures in specific ways
    let tx = create_valid_transaction();

    // In a real test, we'd include a malleable signature
    // For this demo, we'll just return the basic transaction
    tx
}

// Create a transaction with invalid signature
fn create_invalid_signature_transaction() -> Transaction {
    let mut tx = create_valid_transaction();
    let invalid_sig = vec![0x30, 0xFF, 0xFF, 0xFF]; // Invalid DER encoding
    tx.input[0].script_sig = ScriptBuf::from(invalid_sig);
    tx
}

// Create a suite of test transactions with various properties
fn create_test_transaction_suite() -> Vec<Transaction> {
    vec![
        create_valid_transaction(),
        create_invalid_signature_transaction(),
        // Additional test cases would be added here
    ]
}<|MERGE_RESOLUTION|>--- conflicted
+++ resolved
@@ -293,11 +293,7 @@
 fn test_invariant_violations(checker: &BitcoinCoreInvariantChecker) {
     // Test version invariant
     let invalid_version_tx = Transaction {
-<<<<<<< HEAD
-        version: Version::from_consensus(0), // Invalid version
-=======
         version: Version(0), // Invalid version
->>>>>>> 71c9806c
         lock_time: LockTime::ZERO,
         input: vec![TxIn {
             previous_output: OutPoint::null(),
@@ -317,11 +313,7 @@
 
     // Test empty inputs invariant
     let empty_inputs_tx = Transaction {
-<<<<<<< HEAD
-        version: Version::ONE,
-=======
-        version: Version(1),
->>>>>>> 71c9806c
+        version: Version(1),
         lock_time: LockTime::ZERO,
         input: vec![], // No inputs
         output: vec![TxOut {
@@ -336,11 +328,7 @@
 
     // Test empty outputs invariant
     let empty_outputs_tx = Transaction {
-<<<<<<< HEAD
-        version: Version::ONE,
-=======
-        version: Version(1),
->>>>>>> 71c9806c
+        version: Version(1),
         lock_time: LockTime::ZERO,
         input: vec![TxIn {
             previous_output: OutPoint::null(),
@@ -366,11 +354,7 @@
 // Create a valid minimal transaction
 fn create_valid_transaction() -> Transaction {
     Transaction {
-<<<<<<< HEAD
-        version: Version::ONE,
-=======
-        version: Version(1),
->>>>>>> 71c9806c
+        version: Version(1),
         lock_time: LockTime::ZERO,
         input: vec![TxIn {
             previous_output: OutPoint::null(),
@@ -390,11 +374,7 @@
     let outpoint = OutPoint::null();
 
     Transaction {
-<<<<<<< HEAD
-        version: Version::ONE,
-=======
-        version: Version(1),
->>>>>>> 71c9806c
+        version: Version(1),
         lock_time: LockTime::ZERO,
         input: vec![
             TxIn {
@@ -420,11 +400,7 @@
 // Create a transaction that attempts value overflow (CVE-2010-5139)
 fn create_value_overflow_transaction() -> Transaction {
     Transaction {
-<<<<<<< HEAD
-        version: Version::ONE,
-=======
-        version: Version(1),
->>>>>>> 71c9806c
+        version: Version(1),
         lock_time: LockTime::ZERO,
         input: vec![TxIn {
             previous_output: OutPoint::null(),
@@ -453,11 +429,7 @@
     let script = ScriptBuf::from(script_bytes);
 
     Transaction {
-<<<<<<< HEAD
-        version: Version::ONE,
-=======
-        version: Version(1),
->>>>>>> 71c9806c
+        version: Version(1),
         lock_time: LockTime::ZERO,
         input: vec![TxIn {
             previous_output: OutPoint::null(),
