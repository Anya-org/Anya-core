--- conflicted
+++ resolved
@@ -1,4 +1,3 @@
-#![allow(dead_code, unused_imports)]
 // Fix imports to match current module structure
 use anya_core::{
     bitcoin::protocol::{BPCLevel as ProtocolLevel, BitcoinProtocol},
@@ -8,12 +7,11 @@
 use bitcoin::{
     ScriptBuf, Transaction, absolute::LockTime, transaction::Version
 };
-<<<<<<< HEAD
+
 use bitcoin::{
     ScriptBuf, Transaction, absolute::LockTime, transaction::Version
 };
-=======
->>>>>>> 33cc09f2
+
 use std::io::Write;
 use std::path::Path;
 use tempfile::NamedTempFile;
