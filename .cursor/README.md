# Anya-Core MCP Configuration

<<<<<<< HEAD
[AIR-3][AIS-3][AIT-2][AIM-2][AIP-2][AIE-2][BPC-3][AIP-3][PFM-2][SCL-2][RES-2]
=======
[AIR-3][AIS-3][AIT-3][BPC-3][RES-3]
>>>>>>> f57d40b4

Last Updated: 2025-03-10 09:15 UTC+2

## Overview

This directory contains the Model Context Protocol (MCP) configuration for the Cursor AI assistant within the Anya-Core repository. The MCP allows the AI to use specialized Bitcoin development tools according to the Bitcoin Development Framework v2.5.

## Consolidated MCP Servers

| Server Name          | Purpose                          | Protocols Supported       | Security Level |
|----------------------|----------------------------------|---------------------------|----------------|
| anya-bitcoin-core    | Core protocol operations         | BIP-341, BIP-342, PSBT    | AIS-3          |

## Access Control Matrix

| Tool Category        | Allowed Actions                 | Restricted Operations      |
|----------------------|---------------------------------|----------------------------|
| Protocol Validation  | Read-only analysis              | No network broadcasting    |
| File Operations      | PSBT creation/editing           | No raw transaction signing |

## MCP Server Implementation

The MCP server is implemented as a Node.js application following the stdio protocol as specified in the [Cursor documentation](https://docs.cursor.com/context/model-context-protocol). The server provides Bitcoin-specific tools that conform to the project's hexagonal architecture requirements:

```text
                      +----------------+
                      |  Bitcoin Core  |
                      +-------+--------+
                              |
                      +-------v--------+
                      |  Adapter Layer |
                      +-------+--------+
                              |
+----------------+    +-------v--------+    +----------------+
|   External     |    |   Application  |    |   Monitoring   |
|   Interfaces   <----+   Core Logic    +---->   & Metrics   |
| (APIs, Wallets)|    +-------+--------+    | (Prometheus)   |
+----------------+            |             +----------------+
                      +-------v--------+
                      |   Protocol     |
                      |   Adapters     |
                      +-------+--------+
                              |
                      +-------v--------+
                      |  Blockchain    |
                      |  Network       |
                      +----------------+
```

## Available Tools

The MCP server provides the following Bitcoin development tools:

### 1. Bitcoin Protocol Validator

Validates Bitcoin protocol compliance according to BIP standards:

* BIP-341 (Taproot)
* BIP-342 (Tapscript)
* BIP-174 (PSBT)
* BIP-370 (PSBT Version 2)

Usage example:

<<<<<<< HEAD
```
=======
```text
>>>>>>> f57d40b4
Validate this Taproot transaction: tr(KEY,{SILENT_LEAF})
```

### 2. Taproot Asset Creator

Creates Taproot assets with proper metadata according to project standards, generating both the asset definition and React Native component code.

Usage example:

<<<<<<< HEAD
```
=======
```text
>>>>>>> f57d40b4
Create a new asset named PrivacyCoin with supply 21000000
```

### 3. Bitcoin Security Audit

Runs security audit on Bitcoin code according to the compliance checklist, checking for:

* Timing vulnerabilities
* Input validation
* Error handling
* BIP-341 compliance
* Memory management issues

Usage example:

<<<<<<< HEAD
```
=======
```text
>>>>>>> f57d40b4
Audit this Bitcoin code for security: function verifySignature(signature, message) { ... }
```

### 4. PSBT Generator

Generates Partially Signed Bitcoin Transaction (PSBT) templates that comply with BIP-174 and BIP-370.

Usage example:

<<<<<<< HEAD
```
=======
```text
>>>>>>> f57d40b4
Generate a PSBT with 2 inputs and 1 output
```

### 5. DLC Verifier

Verifies Discrete Log Contract setups for compliance with project standards.

Usage example:

<<<<<<< HEAD
```
=======
```text
>>>>>>> f57d40b4
Verify this DLC contract with oracle public key 03abc...
```

## AI Labelling Compliance

All tools implemented in the MCP server follow the AI labelling guidelines specified in `docs/standards/AI_LABELING.md`. The server has the following ratings:

* **AIR-3**: Full AI-Readiness with structured data and well-documented interfaces
* **AIS-3**: Full AI Security with comprehensive validation and threat modeling
* **AIT-3**: Enhanced AI Testing with unit and integration tests
* **BPC-3**: Full Bitcoin Compliance with all relevant BIPs and comprehensive testing
* **RES-3**: Moderately Resilient with comprehensive error handling and failover mechanisms

## Security Considerations

The MCP server processes user requests and executes Bitcoin-related tools locally. All tools follow the project's security guidelines:

1. Input validation using BIP-341 regex patterns [AIS-3]
2. Schnorr signature verification with constant-time checks [AIS-3][BPC-3]
3. PSBT validation according to BIP-174/370 [BPC-3]

## Usage in Cursor

To use the MCP tools in Cursor:

1. Ensure you have Cursor installed and updated
2. Open the Anya-Core repository in Cursor
3. The project-specific MCP configuration (.cursor/mcp.json) will be automatically detected
4. Use the AI assistant to interact with the Bitcoin development tools
5. The AI will use the appropriate tool based on your natural language request

## Implementation Notes

The MCP server implements the stdio protocol format as specified in the Cursor documentation. It listens for JSON-formatted requests on stdin and responds with JSON-formatted results on stdout.

## Contributing

When adding new tools to the MCP server:

1. Add tool definition to the TOOLS array in `scripts/bitcoin/mcp-server.js`
2. Implement the tool handler function
3. Update this README with the new tool information
4. Add appropriate AI labelling headers
5. Run tests to ensure the tool functions correctly

## Related Documentation

* [Bitcoin Development Framework v2.5](../docs/bitcoin-framework.md)
* [AI Labelling Guidelines](../docs/standards/AI_LABELING.md)
* [Hexagonal Architecture Requirements](../docs/hexagonal-architecture.md)
* [Cursor MCP Documentation](https://docs.cursor.com/context/model-context-protocol) 

## Security Audit Results [AIS-3][BPC-3]

| Check                  | Status  | Remediation |
|------------------------|---------|-------------|
| Schnorr Verification   | Fixed   | Implemented constant-time checks |
| Input Validation       | Fixed   | Added BIP-341 regex patterns |
| Error Handling         | Fixed   | Added comprehensive try-catch blocks |
| Taproot Compliance     | Fixed   | SILENT_LEAF implementation |<|MERGE_RESOLUTION|>--- conflicted
+++ resolved
@@ -1,10 +1,6 @@
 # Anya-Core MCP Configuration
 
-<<<<<<< HEAD
-[AIR-3][AIS-3][AIT-2][AIM-2][AIP-2][AIE-2][BPC-3][AIP-3][PFM-2][SCL-2][RES-2]
-=======
 [AIR-3][AIS-3][AIT-3][BPC-3][RES-3]
->>>>>>> f57d40b4
 
 Last Updated: 2025-03-10 09:15 UTC+2
 
@@ -69,11 +65,7 @@
 
 Usage example:
 
-<<<<<<< HEAD
-```
-=======
 ```text
->>>>>>> f57d40b4
 Validate this Taproot transaction: tr(KEY,{SILENT_LEAF})
 ```
 
@@ -83,11 +75,7 @@
 
 Usage example:
 
-<<<<<<< HEAD
-```
-=======
 ```text
->>>>>>> f57d40b4
 Create a new asset named PrivacyCoin with supply 21000000
 ```
 
@@ -103,11 +91,7 @@
 
 Usage example:
 
-<<<<<<< HEAD
-```
-=======
 ```text
->>>>>>> f57d40b4
 Audit this Bitcoin code for security: function verifySignature(signature, message) { ... }
 ```
 
@@ -117,11 +101,7 @@
 
 Usage example:
 
-<<<<<<< HEAD
-```
-=======
 ```text
->>>>>>> f57d40b4
 Generate a PSBT with 2 inputs and 1 output
 ```
 
@@ -131,11 +111,7 @@
 
 Usage example:
 
-<<<<<<< HEAD
-```
-=======
 ```text
->>>>>>> f57d40b4
 Verify this DLC contract with oracle public key 03abc...
 ```
 
