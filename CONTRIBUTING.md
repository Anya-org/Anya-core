<<<<<<< HEAD
# Contributing to Anya Core

We love your input! We want to make contributing to this project as easy and transparent as possible, whether it's:

- Reporting a bug
- Discussing the current state of the code
- Submitting a fix
- Proposing new features
- Becoming a maintainer

## We Develop with Github

We use github to host code, to track issues and feature requests, as well as accept pull requests.

## We Use [Github Flow](https://guides.github.com/introduction/flow/index.html), So All Code Changes Happen Through Pull Requests

Pull requests are the best way to propose changes to the codebase. We actively welcome your pull requests:

1. Fork the repo and create your branch from `main`.
2. If you've added code that should be tested, add tests.
3. If you've changed APIs, update the documentation.
4. Ensure the test suite passes.
5. Make sure your code lints.
6. Issue that pull request!

## Any contributions you make will be under the MIT Software License

In short, when you submit code changes, your submissions are understood to be under the same [MIT License](http://choosealicense.com/licenses/mit/) that covers the project. Feel free to contact the maintainers if that's a concern.

## Report bugs using Github's [issues](https://github.com/botshelomokoka/anya/issues)

We use GitHub issues to track public bugs. Report a bug by [opening a new issue](https://github.com/botshelomokoka/anya/issues/new); it's that easy!

## Write bug reports with detail, background, and sample code

**Great Bug Reports** tend to have:

- A quick summary and/or background
- Steps to reproduce
  - Be specific!
  - Give sample code if you can.
- What you expected would happen
- What actually happens
- Notes (possibly including why you think this might be happening, or stuff you tried that didn't work)

## Use a Consistent Coding Style

- 4 spaces for indentation rather than tabs
- You can try running `cargo fmt` for style unification

## License

By contributing, you agree that your contributions will be licensed under its MIT License.

## References

This document was adapted from the open-source contribution guidelines for [Facebook's Draft](https://github.com/facebook/draft-js/blob/a9316a723f9e918afde44dea68b5f9f39b7d9b00/CONTRIBUTING.md)

## Git Worktree Workflow

We use Git worktrees to manage different features and versions of the project. Here's how to use them:

1. Create a new worktree for a feature:

   ```bash
   git worktree add -b feature-branch ../anya-core-feature-branch main
   ```

2. Navigate to the new worktree:

   ```bash
   cd ../anya-core-feature-branch
   ```

3. Make your changes, commit them, and push to the remote branch:

   ```bash
   git add .
   git commit -m "Implement new feature"
   git push -u origin feature-branch
   ```

4. When you're done with the feature, you can remove the worktree:

   ```bash
   cd ..
   git worktree remove anya-core-feature-branch
   ```

Remember to keep your worktrees in sync with the main repository by regularly pulling changes from the main branch.
=======
# Contributing to Anya Core

We love your input! We want to make contributing to this project as easy and transparent as possible, whether it's:

- Reporting a bug
- Discussing the current state of the code
- Submitting a fix
- Proposing new features
- Becoming a maintainer

## We Develop with Github

We use github to host code, to track issues and feature requests, as well as accept pull requests.

## We Use [Github Flow](https://guides.github.com/introduction/flow/index.html), So All Code Changes Happen Through Pull Requests

Pull requests are the best way to propose changes to the codebase. We actively welcome your pull requests:

1. Fork the repo and create your branch from `main`.
2. If you've added code that should be tested, add tests.
3. If you've changed APIs, update the documentation.
4. Ensure the test suite passes.
5. Make sure your code lints.
6. Issue that pull request!

## Any contributions you make will be under the MIT Software License

In short, when you submit code changes, your submissions are understood to be under the same [MIT License](http://choosealicense.com/licenses/mit/) that covers the project. Feel free to contact the maintainers if that's a concern.

## Report bugs using Github's [issues](https://github.com/botshelomokoka/anya/issues)

We use GitHub issues to track public bugs. Report a bug by [opening a new issue](https://github.com/botshelomokoka/anya/issues/new); it's that easy!

## Write bug reports with detail, background, and sample code

**Great Bug Reports** tend to have:

- A quick summary and/or background
- Steps to reproduce
  - Be specific!
  - Give sample code if you can.
- What you expected would happen
- What actually happens
- Notes (possibly including why you think this might be happening, or stuff you tried that didn't work)

## Use a Consistent Coding Style

- 4 spaces for indentation rather than tabs
- You can try running `cargo fmt` for style unification

## License

By contributing, you agree that your contributions will be licensed under its MIT License.

## References

This document was adapted from the open-source contribution guidelines for [Facebook's Draft](https://github.com/facebook/draft-js/blob/a9316a723f9e918afde44dea68b5f9f39b7d9b00/CONTRIBUTING.md)

## Git Worktree Workflow

We use Git worktrees to manage different features and versions of the project. Here's how to use them:

1. Create a new worktree for a feature:

   ```bash
   git worktree add -b feature-branch ../anya-core-feature-branch main
   ```

2. Navigate to the new worktree:

   ```bash
   cd ../anya-core-feature-branch
   ```

3. Make your changes, commit them, and push to the remote branch:

   ```bash
   git add .
   git commit -m "Implement new feature"
   git push -u origin feature-branch
   ```

4. When you're done with the feature, you can remove the worktree:

   ```bash
   cd ..
   git worktree remove anya-core-feature-branch
   ```

Remember to keep your worktrees in sync with the main repository by regularly pulling changes from the main branch.
>>>>>>> 0824d43b
<|MERGE_RESOLUTION|>--- conflicted
+++ resolved
@@ -1,4 +1,3 @@
-<<<<<<< HEAD
 # Contributing to Anya Core
 
 We love your input! We want to make contributing to this project as easy and transparent as possible, whether it's:
@@ -88,96 +87,4 @@
    git worktree remove anya-core-feature-branch
    ```
 
-Remember to keep your worktrees in sync with the main repository by regularly pulling changes from the main branch.
-=======
-# Contributing to Anya Core
-
-We love your input! We want to make contributing to this project as easy and transparent as possible, whether it's:
-
-- Reporting a bug
-- Discussing the current state of the code
-- Submitting a fix
-- Proposing new features
-- Becoming a maintainer
-
-## We Develop with Github
-
-We use github to host code, to track issues and feature requests, as well as accept pull requests.
-
-## We Use [Github Flow](https://guides.github.com/introduction/flow/index.html), So All Code Changes Happen Through Pull Requests
-
-Pull requests are the best way to propose changes to the codebase. We actively welcome your pull requests:
-
-1. Fork the repo and create your branch from `main`.
-2. If you've added code that should be tested, add tests.
-3. If you've changed APIs, update the documentation.
-4. Ensure the test suite passes.
-5. Make sure your code lints.
-6. Issue that pull request!
-
-## Any contributions you make will be under the MIT Software License
-
-In short, when you submit code changes, your submissions are understood to be under the same [MIT License](http://choosealicense.com/licenses/mit/) that covers the project. Feel free to contact the maintainers if that's a concern.
-
-## Report bugs using Github's [issues](https://github.com/botshelomokoka/anya/issues)
-
-We use GitHub issues to track public bugs. Report a bug by [opening a new issue](https://github.com/botshelomokoka/anya/issues/new); it's that easy!
-
-## Write bug reports with detail, background, and sample code
-
-**Great Bug Reports** tend to have:
-
-- A quick summary and/or background
-- Steps to reproduce
-  - Be specific!
-  - Give sample code if you can.
-- What you expected would happen
-- What actually happens
-- Notes (possibly including why you think this might be happening, or stuff you tried that didn't work)
-
-## Use a Consistent Coding Style
-
-- 4 spaces for indentation rather than tabs
-- You can try running `cargo fmt` for style unification
-
-## License
-
-By contributing, you agree that your contributions will be licensed under its MIT License.
-
-## References
-
-This document was adapted from the open-source contribution guidelines for [Facebook's Draft](https://github.com/facebook/draft-js/blob/a9316a723f9e918afde44dea68b5f9f39b7d9b00/CONTRIBUTING.md)
-
-## Git Worktree Workflow
-
-We use Git worktrees to manage different features and versions of the project. Here's how to use them:
-
-1. Create a new worktree for a feature:
-
-   ```bash
-   git worktree add -b feature-branch ../anya-core-feature-branch main
-   ```
-
-2. Navigate to the new worktree:
-
-   ```bash
-   cd ../anya-core-feature-branch
-   ```
-
-3. Make your changes, commit them, and push to the remote branch:
-
-   ```bash
-   git add .
-   git commit -m "Implement new feature"
-   git push -u origin feature-branch
-   ```
-
-4. When you're done with the feature, you can remove the worktree:
-
-   ```bash
-   cd ..
-   git worktree remove anya-core-feature-branch
-   ```
-
-Remember to keep your worktrees in sync with the main repository by regularly pulling changes from the main branch.
->>>>>>> 0824d43b
+Remember to keep your worktrees in sync with the main repository by regularly pulling changes from the main branch.