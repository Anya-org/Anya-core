# [AIR-3][AIS-3][BPC-3][W5C-3] Security-cleared implementation
//! Web5 Protocol Implementation Review
#![forbid(unsafe_code)]

// Critical Security Finding: Missing BIP-275 Validation
/// New BIP-275 compliant validator
#[derive(Debug, Bip275Compliant)]
pub struct Web5ValidatorV2 {
    #[bip275(version=2)]
    psbt_support: PsbtV2,
    #[bip341]
    taproot_verifier: TaprootVerifier,
    #[bip275(fee_rate)]
    min_fee_rate: u64,
    #[bip370(fee_rate = "min_fee_rate")]
}

impl Web5ValidatorV2 {
    pub fn new() -> Self {
        Self {
            psbt_support: PsbtV2::new(),
            taproot_verifier: TaprootVerifier::new(),
            min_fee_rate: MIN_FEE_RATE,
        }
    }

    // Issue: Web5 config enables PSBTv2 but doesn't validate BIP-370
    pub fn validate_psbt(&mut self, psbt: &Psbt) -> Result<()> {
        // Enforce BIP-370
        if psbt.version < 2 {
            anyhow::bail!("PSBTv2 required (BIP-370)");
        }
        
        // Add fee rate validation
        let fee_rate = psbt.fee_rate()
            .ok_or(anyhow!("Missing fee_rate (BIP-370)"))?;
        
        if fee_rate < self.min_fee_rate {
            anyhow::bail!(format!("Fee rate below minimum {} sat/vB", self.min_fee_rate));
        }
        
        // Validate Web5 extensions
        psbt.web5_extensions.iter()
            .try_for_each(|ext| ext.validate())?;
            
        Ok(())
    }

    // Security Risk: Silent leaf pattern not enforced
    pub fn verify_taproot_commitment(&self, tx: &Transaction) -> Result<()> {
        let silent_leaf = hex::decode(BIP341_SILENT_LEAF)?;
        tx.output.iter()
<<<<<<< HEAD
            .find(|o| o.script_pubkey.as_bytes().eq(&silent_leaf))
            .ok_or(anyhow::anyhow!("SILENT_LEAF commitment missing"))?;

=======
            .find(|o| o.script_pubkey.as_bytes() == silent_leaf)
            .ok_or(anyhow!("SILENT_LEAF commitment missing"))?;
>>>>>>> f57d40b4
        Ok(())
    }
}

#[bip341_safe]
pub fn validate_mobile_integration(config: &MobileConfig) -> Result<()> {
    let web5 = Web5ValidatorV2::new();
    let bitcoin = BitcoinValidator::new();
    
    // Enforce BIP-275 requirements
    web5.validate_psbt(config.psbt())?;
    bitcoin.verify_taproot_commitment(config.tx())?;
    
    // Web5-specific checks
    if !config.did_manager().verify_format(DIDFormat::DIDv1) {
        anyhow::bail!("DIDv1 format required");
    }
    
    config.vc_manager().validate_format(VCFormat::VC_DATA_MODEL)?;
    
    Ok(())
}<|MERGE_RESOLUTION|>--- conflicted
+++ resolved
@@ -50,14 +50,8 @@
     pub fn verify_taproot_commitment(&self, tx: &Transaction) -> Result<()> {
         let silent_leaf = hex::decode(BIP341_SILENT_LEAF)?;
         tx.output.iter()
-<<<<<<< HEAD
-            .find(|o| o.script_pubkey.as_bytes().eq(&silent_leaf))
-            .ok_or(anyhow::anyhow!("SILENT_LEAF commitment missing"))?;
-
-=======
             .find(|o| o.script_pubkey.as_bytes() == silent_leaf)
             .ok_or(anyhow!("SILENT_LEAF commitment missing"))?;
->>>>>>> f57d40b4
         Ok(())
     }
 }
