--- conflicted
+++ resolved
@@ -545,13 +545,6 @@
         features.push(hashrate_volatility);
 
         // Current vs historical hashrate
-<<<<<<< HEAD
-        if let (Some(current), historical_sum) = (
-            recent_hashrate.first().map(|h| h.estimated_hashrate),
-            hashrate.iter().map(|h| h.estimated_hashrate).sum::<f64>()
-        ) {
-            let historical_avg = if hashrate.is_empty() { 1.0 } else { historical_sum / hashrate.len() as f64 };
-=======
         if let (Some(current), hashrate_sum) = (
             recent_hashrate.first().map(|h| h.estimated_hashrate),
             hashrate.iter().map(|h| h.estimated_hashrate).sum::<f64>()
@@ -561,7 +554,6 @@
             } else { 
                 1.0 
             };
->>>>>>> 0a2184a3
             features.push(current / historical_avg);
         } else {
             features.push(1.0);
