--- conflicted
+++ resolved
@@ -15,13 +15,10 @@
 };
 #[cfg(not(feature = "dwn"))]
 #[derive(Debug, Clone)]
-<<<<<<< HEAD
 /// Stub type so references compile when `dwn` is disabled.
 pub struct DecentralizedStorage;
 #[cfg(not(feature = "dwn"))]
 #[derive(Debug, Clone)]
-=======
->>>>>>> 26f3c029
 pub struct RGBAsset {
     pub id: String,
 }
@@ -246,18 +243,11 @@
     /// When "auto" and feature `dwn` enabled, selects decentralized; otherwise persistent.
     pub fn from_env(
         persistent: Arc<persistent::PersistentStorage>,
-<<<<<<< HEAD
-        decentralized: Option<Arc<DecentralizedStorage>>,
-    ) -> Self {
-        let mode = std::env::var("ANYA_STORAGE_BACKEND").unwrap_or_else(|_| "auto".into());
-        match mode.as_str() {
-=======
         #[cfg(feature = "dwn")] decentralized: Option<Arc<DecentralizedStorage>>,
     ) -> Self {
         let mode = std::env::var("ANYA_STORAGE_BACKEND").unwrap_or_else(|_| "auto".into());
         match mode.as_str() {
             #[cfg(feature = "dwn")]
->>>>>>> 26f3c029
             "dwn" => {
                 if let Some(d) = decentralized {
                     StorageRouter::Decentralized(d)
@@ -267,19 +257,11 @@
             }
             "persistent" => StorageRouter::Persistent(persistent),
             _ => {
-<<<<<<< HEAD
-                if let Some(d) = decentralized {
-                    StorageRouter::Decentralized(d)
-                } else {
-                    StorageRouter::Persistent(persistent)
-                }
-=======
                 #[cfg(feature = "dwn")]
                 if let Some(d) = decentralized {
                     return StorageRouter::Decentralized(d);
                 }
                 StorageRouter::Persistent(persistent)
->>>>>>> 26f3c029
             }
         }
     }
@@ -307,16 +289,9 @@
                 return Err(e);
             }
         };
-<<<<<<< HEAD
-        // Prepare optional decentralized backend (available only when `dwn` feature is compiled)
-        let mut decentralized: Option<Arc<DecentralizedStorage>> = None;
-        #[cfg(feature = "dwn")]
-        {
-=======
 
         #[cfg(feature = "dwn")]
         let decentralized: Option<Arc<DecentralizedStorage>> = {
->>>>>>> 26f3c029
             // Build decentralized components if feature compiled
             let ipfs_endpoint = std::env::var("ANYA_IPFS_ENDPOINT")
                 .unwrap_or_else(|_| "http://127.0.0.1:5001".into());
@@ -337,49 +312,27 @@
                     }
                 },
             };
-<<<<<<< HEAD
-            // Bitcoin network (only for anchoring; fallback regtest)
-            let network_str =
-                std::env::var("ANYA_BITCOIN_NETWORK").unwrap_or_else(|_| "regtest".into());
-=======
             // Bitcoin network (only for anchoring; fallback regtest) - safe even if bitcoin feature absent
             #[allow(unused)]
             let network_str =
                 std::env::var("ANYA_BITCOIN_NETWORK").unwrap_or_else(|_| "regtest".into());
             #[cfg(feature = "bitcoin")]
->>>>>>> 26f3c029
             let network = match network_str.as_str() {
                 "mainnet" => bitcoin::Network::Bitcoin,
                 "testnet" => bitcoin::Network::Testnet,
                 "signet" => bitcoin::Network::Signet,
                 _ => bitcoin::Network::Regtest,
             };
-<<<<<<< HEAD
-
-            match DecentralizedStorage::new(&ipfs_endpoint, adapter, did, network, None).await {
-                Ok(d) => {
-                    decentralized = Some(Arc::new(d));
-                }
-=======
             #[cfg(not(feature = "bitcoin"))]
             let network = (); // Placeholder value when bitcoin feature is disabled
 
             match DecentralizedStorage::new(&ipfs_endpoint, adapter, did, network, None).await {
                 Ok(d) => Some(Arc::new(d)),
->>>>>>> 26f3c029
                 Err(e) => {
                     warn!(
                         ?e,
                         "Decentralized storage init failed; continuing without DWN"
                     );
-<<<<<<< HEAD
-                }
-            }
-        }
-
-        // Defer to existing selection logic
-        Ok(Self::from_env(persistent, decentralized))
-=======
                     None
                 }
             }
@@ -394,7 +347,6 @@
             #[cfg(feature = "dwn")]
             decentralized,
         ))
->>>>>>> 26f3c029
     }
 }
 
@@ -404,13 +356,6 @@
         match self {
             #[cfg(feature = "dwn")]
             StorageRouter::Decentralized(d) => d.asset_exists(asset_id).await.map_err(Into::into),
-<<<<<<< HEAD
-            #[cfg(not(feature = "dwn"))]
-            StorageRouter::Decentralized(_) => Err(anyhow::anyhow!(
-                "Decentralized storage is not available: the `dwn` feature is disabled."
-            )),
-=======
->>>>>>> 26f3c029
             StorageRouter::Persistent(p) => Ok(p.get(asset_id).await?.is_some()),
         }
     }
@@ -418,13 +363,6 @@
         match self {
             #[cfg(feature = "dwn")]
             StorageRouter::Decentralized(d) => d.store_asset(asset).await.map_err(Into::into),
-<<<<<<< HEAD
-            #[cfg(not(feature = "dwn"))]
-            StorageRouter::Decentralized(_) => Err(anyhow::anyhow!(
-                "Decentralized storage is not available: the `dwn` feature is disabled."
-            )),
-=======
->>>>>>> 26f3c029
             StorageRouter::Persistent(_p) => Ok(asset.id.clone()),
         }
     }
@@ -432,13 +370,6 @@
         match self {
             #[cfg(feature = "dwn")]
             StorageRouter::Decentralized(d) => d.query_assets(owner_did).await.map_err(Into::into),
-<<<<<<< HEAD
-            #[cfg(not(feature = "dwn"))]
-            StorageRouter::Decentralized(_) => Err(anyhow::anyhow!(
-                "Decentralized storage is not available: the `dwn` feature is disabled."
-            )),
-=======
->>>>>>> 26f3c029
             StorageRouter::Persistent(_p) => Ok(Vec::new()),
         }
     }
@@ -448,13 +379,6 @@
             StorageRouter::Decentralized(d) => {
                 d.get_asset_metadata(asset_id).await.map_err(Into::into)
             }
-<<<<<<< HEAD
-            #[cfg(not(feature = "dwn"))]
-            StorageRouter::Decentralized(_) => Err(anyhow::anyhow!(
-                "Decentralized storage is not available: the `dwn` feature is disabled."
-            )),
-=======
->>>>>>> 26f3c029
             StorageRouter::Persistent(_p) => Ok(serde_json::json!({"asset_id": asset_id})),
         }
     }
@@ -468,13 +392,10 @@
                 .get_asset_history_with_proofs(asset_id)
                 .await
                 .map_err(Into::into),
-<<<<<<< HEAD
-            #[cfg(not(feature = "dwn"))]
-            StorageRouter::Decentralized(_) => Err(anyhow::anyhow!(
-                "Decentralized storage is not available: the `dwn` feature is disabled."
-            )),
-=======
->>>>>>> 26f3c029
+            #[cfg(not(feature = "dwn"))]
+            StorageRouter::Decentralized(_) => Err(anyhow::anyhow!(
+                "Decentralized storage is not available: the `dwn` feature is disabled."
+            )),
             StorageRouter::Persistent(_p) => Ok(Vec::new()),
         }
     }
@@ -484,13 +405,10 @@
             StorageRouter::Decentralized(d) => {
                 d.get_asset_balance(asset_id).await.map_err(Into::into)
             }
-<<<<<<< HEAD
-            #[cfg(not(feature = "dwn"))]
-            StorageRouter::Decentralized(_) => Err(anyhow::anyhow!(
-                "Decentralized storage is not available: the `dwn` feature is disabled."
-            )),
-=======
->>>>>>> 26f3c029
+            #[cfg(not(feature = "dwn"))]
+            StorageRouter::Decentralized(_) => Err(anyhow::anyhow!(
+                "Decentralized storage is not available: the `dwn` feature is disabled."
+            )),
             StorageRouter::Persistent(_p) => Ok(0),
         }
     }
@@ -498,13 +416,10 @@
         match self {
             #[cfg(feature = "dwn")]
             StorageRouter::Decentralized(d) => d.store_invoice(invoice).await.map_err(Into::into),
-<<<<<<< HEAD
-            #[cfg(not(feature = "dwn"))]
-            StorageRouter::Decentralized(_) => Err(anyhow::anyhow!(
-                "Decentralized storage is not available: the `dwn` feature is disabled."
-            )),
-=======
->>>>>>> 26f3c029
+            #[cfg(not(feature = "dwn"))]
+            StorageRouter::Decentralized(_) => Err(anyhow::anyhow!(
+                "Decentralized storage is not available: the `dwn` feature is disabled."
+            )),
             StorageRouter::Persistent(_p) => Ok(invoice.id.clone()),
         }
     }
@@ -518,13 +433,10 @@
                 .store_transfer_and_update_balance(transfer)
                 .await
                 .map_err(Into::into),
-<<<<<<< HEAD
-            #[cfg(not(feature = "dwn"))]
-            StorageRouter::Decentralized(_) => Err(anyhow::anyhow!(
-                "Decentralized storage is not available: the `dwn` feature is disabled."
-            )),
-=======
->>>>>>> 26f3c029
+            #[cfg(not(feature = "dwn"))]
+            StorageRouter::Decentralized(_) => Err(anyhow::anyhow!(
+                "Decentralized storage is not available: the `dwn` feature is disabled."
+            )),
             StorageRouter::Persistent(_p) => Ok(transfer.id.clone()),
         }
     }
@@ -534,13 +446,10 @@
             StorageRouter::Decentralized(d) => {
                 d.get_transfer_status(transfer_id).await.map_err(Into::into)
             }
-<<<<<<< HEAD
-            #[cfg(not(feature = "dwn"))]
-            StorageRouter::Decentralized(_) => Err(anyhow::anyhow!(
-                "Decentralized storage is not available: the `dwn` feature is disabled."
-            )),
-=======
->>>>>>> 26f3c029
+            #[cfg(not(feature = "dwn"))]
+            StorageRouter::Decentralized(_) => Err(anyhow::anyhow!(
+                "Decentralized storage is not available: the `dwn` feature is disabled."
+            )),
             StorageRouter::Persistent(_p) => Ok(TransferStatus::Pending),
         }
     }
@@ -554,13 +463,10 @@
                 .validate_transfer_with_anchoring(transfer)
                 .await
                 .map_err(Into::into),
-<<<<<<< HEAD
-            #[cfg(not(feature = "dwn"))]
-            StorageRouter::Decentralized(_) => Err(anyhow::anyhow!(
-                "Decentralized storage is not available: the `dwn` feature is disabled."
-            )),
-=======
->>>>>>> 26f3c029
+            #[cfg(not(feature = "dwn"))]
+            StorageRouter::Decentralized(_) => Err(anyhow::anyhow!(
+                "Decentralized storage is not available: the `dwn` feature is disabled."
+            )),
             StorageRouter::Persistent(_p) => Ok(true),
         }
     }
