//! Error types for HSM security module
//!
//! This module provides comprehensive error types for HSM operations,
//! audit logging, and security events.
//! [AIR-3][AIS-3][AIM-3][AIP-3][RES-3]

use std::fmt;
use thiserror::Error;
use serde::{Serialize, Deserialize};

/// Main HSM error type
#[derive(Error, Debug, Clone)]
// Remove non_exhaustive attribute as it's causing pattern matching issues
// Alternatively, we could add #[error(transparent)] to ensure all variants are covered
pub enum HsmError {
    /// Invalid parameters provided
    #[error("Invalid parameters: {0}")]
    InvalidParameters(String),
    
    /// Configuration error
    #[error("Configuration error: {0}")]
    ConfigError(String),
    
    /// HSM initialization error
    #[error("HSM initialization error: {0}")]
    InitializationError(String),
    
    /// Access denied
    #[error("Access denied: {0}")]
    AccessDenied(String),
    
    /// Key not found
    #[error("Key not found: {0}")]
    KeyNotFound(String),
    
    /// Invalid key type
    #[error("Invalid key type: {0}")]
    InvalidKeyType(String),
    
    /// Key generation error
    #[error("Key generation error: {0}")]
    KeyGenerationError(String),
    
    /// Signing error
    #[error("Signing error: {0}")]
    SigningError(String),
    
    /// Verification error
    #[error("Verification error: {0}")]
    VerificationError(String),
    
    /// Encryption error
    #[error("Encryption error: {0}")]
    EncryptionError(String),
    
    /// Decryption error
    #[error("Decryption error: {0}")]
    DecryptionError(String),
    
    /// Provider error
    #[error("Provider error: {0}")]
    ProviderError(String),
    
    /// Permission denied
    #[error("Permission denied: {0}")]
    PermissionDenied(String),
    
    /// Unsupported operation
    #[error("Unsupported operation: {0}")]
    UnsupportedOperation(String),
    
    /// Unsupported key type
    #[error("Unsupported key type")]
    UnsupportedKeyType,
    
    /// Serialization error
    #[error("Serialization error: {0}")]
    SerializationError(String),
    
    /// IO error
    #[error("IO error: {0}")]
    IoError(String),
    
    /// Invalid key size
    #[error("Invalid key size: {0}")]
    InvalidKeySize(usize),
    
    /// Authentication error
    #[error("Authentication error: {0}")]
    AuthenticationError(String),
    
    /// Device locked
    #[error("Device locked: {0}")]
    DeviceLocked(String),
    
    /// Device disconnected
    #[error("Device disconnected: {0}")]
    DeviceDisconnected(String),
    
    /// Hardware failure
    #[error("Hardware failure: {0}")]
    HardwareFailure(String),
    
    /// Deserialization error
    #[error("Deserialization error: {0}")]
    DeserializationError(String),
    
    /// HSM is disabled
    #[error("HSM is disabled: {0}")]
    Disabled(String),
    
    /// HSM is not ready
    #[error("HSM is not ready: {0}")]
    NotReady(String),
    
    /// Key rotation failed
    #[error("Key rotation failed: {0}")]
    RotateKey(String),
    
    /// Network error (for testnet operations)
    #[error("Network error: {0}")]
    NetworkError(String),
    
    /// Transaction error (for testnet transactions)
    #[error("Transaction error: {0}")]
    TransactionError(String),
    
    /// PIN locked (for hardware devices)
    #[error("PIN locked: {0}")]
    PinLocked(String),
    
    /// Timeout error
    #[error("Timeout error: {0}")]
    TimeoutError(String),
    
    /// Bitcoin-specific error
    #[error("Bitcoin error: {0}")]
    BitcoinError(String),
    
    /// Device communication error (for hardware devices)
    #[error("Device communication error: {0}")]
    DeviceCommunicationError(String),
    
    /// Firmware error (for hardware devices)
    #[error("Firmware error: {0}")]
    FirmwareError(String),
    
    /// Signature verification failed
    #[error("Signature verification failed")]
    SignatureVerificationFailed,
    
    /// Transaction rejected by user (on hardware device)
    #[error("Transaction rejected by user")]
    TransactionRejected,
    
    /// Device needs firmware update
    #[error("Device needs firmware update: {0}")]
    FirmwareUpdateRequired(String),
    
    /// Session expired
    #[error("Session expired")]
    SessionExpired,
    
    /// Invalid address (for Bitcoin operations)
    #[error("Invalid address: {0}")]
    InvalidAddress(String),
    
    /// Invalid PSBT (for Bitcoin operations)
    #[error("Invalid PSBT: {0}")]
    InvalidPsbt(String),
    
    /// Audit storage error
    #[error("Audit storage error: {0}")]
    AuditStorageError(String),
    
    /// HSM audit event error
    #[error("HSM audit event error: {0}")]
    HsmAuditEventError(String),
    
<<<<<<< HEAD
    /// Hardware failure
    #[error("Hardware failure: {0}")]
    HardwareFailure(String),
    
    /// Connection failure
    #[error("Connection failure: {0}")]
    ConnectionFailure(String),
    
    /// Unsupported hardware
    #[error("Unsupported hardware: {0}")]
    UnsupportedHardware(String),
    
    /// Hardware requires reset
    #[error("Hardware requires reset: {0}")]
    HardwareReset(String),
    
    /// Permission denied
    #[error("Permission denied: {0}")]
    PermissionDenied(String),
    
    /// PIN locked
    #[error("PIN locked: {0}")]
    PinLocked(String),
    
    /// Device locked
    #[error("Device locked: {0}")]
    DeviceLocked(String),
    
    /// Token not found
    #[error("Token not found: {0}")]
    TokenNotFound(String),
    
    /// Slot not found
    #[error("Slot not found: {0}")]
    SlotNotFound(String),
    
    /// Firmware error
    #[error("Firmware error: {0}")]
    FirmwareError(String),
    
    /// Invalid data
    #[error("Invalid data: {0}")]
    InvalidData(String),
    
    /// Unsupported key type
    #[error("Unsupported key type")]
    UnsupportedKeyType,
    
    /// Unsupported operation
    #[error("Unsupported operation: {0}")]
    UnsupportedOperation(String),
    
    /// HSM provider error
    #[error("Provider error: {0}")]
    ProviderError(String),
    
    /// Bitcoin specific error
    #[error("Bitcoin error: {0}")]
    BitcoinError(String),
=======
    /// HSM overflow (too many keys or operations)
    #[error("HSM overflow: {0}")]
    HsmOverflow(String),
    
    /// Internal error
    #[error("Internal error: {0}")]
    InternalError(String),

    /// Not implemented error
    #[error("Not implemented: {0}")]
    NotImplemented(String),
    
    /// Operation not supported
    #[error("Operation not supported: {0}")]
    OperationNotSupported(String),
>>>>>>> 4af4ddf3
}

// Implement From<std::io::Error> since we changed IoError to use String
impl From<std::io::Error> for HsmError {
    fn from(error: std::io::Error) -> Self {
        HsmError::IoError(error.to_string())
    }
}

// This From implementation is not needed as Rust automatically implements From<T> for T

/// HSM audit event type
#[derive(Debug, Clone, PartialEq, Eq, Serialize, Deserialize)]
pub enum AuditEventType {
    /// HSM initialization
    HsmInitialize,
    
    /// HSM key generation
    KeyGeneration,
    
    /// HSM key deletion
    KeyDeletion,
    
    /// HSM key rotation
    KeyRotation,
    
    /// HSM key export
    KeyExport,
    
    /// HSM key import
    KeyImport,
    
    /// HSM signing operation
    Sign,
    
    /// HSM verification operation
    Verify,
    
    /// HSM encryption operation
    Encrypt,
    
    /// HSM decryption operation
    Decrypt,
    
    /// HSM authentication
    Authentication,
    
    /// HSM configuration change
    ConfigChange,
    
    /// HSM policy change
    PolicyChange,
    
    /// HSM firmware update
    FirmwareUpdate,
    
    /// HSM backup
    Backup,
    
    /// HSM restore
    Restore,
    
    /// HSM user management
    UserManagement,
    
    /// HSM role management
    RoleManagement,
    
    /// HSM security alert
    SecurityAlert,
    
    /// HSM audit log access
    AuditLogAccess,
    
    /// HSM operation request
    OperationRequest,
    
    /// HSM operation response
    OperationResponse,
    
    /// HSM operation
    HsmOperation,
    
    /// Custom event
    Custom(String),
}

impl fmt::Display for AuditEventType {
    fn fmt(&self, f: &mut fmt::Formatter<'_>) -> fmt::Result {
        match self {
            AuditEventType::HsmInitialize => write!(f, "hsm.initialize"),
            AuditEventType::KeyGeneration => write!(f, "key.generation"),
            AuditEventType::KeyDeletion => write!(f, "key.deletion"),
            AuditEventType::KeyRotation => write!(f, "key.rotation"),
            AuditEventType::KeyExport => write!(f, "key.export"),
            AuditEventType::KeyImport => write!(f, "key.import"),
            AuditEventType::Sign => write!(f, "operation.sign"),
            AuditEventType::Verify => write!(f, "operation.verify"),
            AuditEventType::Encrypt => write!(f, "operation.encrypt"),
            AuditEventType::Decrypt => write!(f, "operation.decrypt"),
            AuditEventType::Authentication => write!(f, "security.authentication"),
            AuditEventType::ConfigChange => write!(f, "config.change"),
            AuditEventType::PolicyChange => write!(f, "policy.change"),
            AuditEventType::FirmwareUpdate => write!(f, "firmware.update"),
            AuditEventType::Backup => write!(f, "maintenance.backup"),
            AuditEventType::Restore => write!(f, "maintenance.restore"),
            AuditEventType::UserManagement => write!(f, "user.management"),
            AuditEventType::RoleManagement => write!(f, "role.management"),
            AuditEventType::SecurityAlert => write!(f, "security.alert"),
            AuditEventType::AuditLogAccess => write!(f, "audit.access"),
            AuditEventType::OperationRequest => write!(f, "operation.request"),
            AuditEventType::OperationResponse => write!(f, "operation.response"),
            AuditEventType::Custom(name) => write!(f, "custom.{}", name),
        }
    }
}

impl std::str::FromStr for AuditEventType {
    type Err = HsmError;
    
    fn from_str(s: &str) -> Result<Self, Self::Err> {
        match s {
            "hsm.initialize" => Ok(AuditEventType::HsmInitialize),
            "key.generation" => Ok(AuditEventType::KeyGeneration),
            "key.deletion" => Ok(AuditEventType::KeyDeletion),
            "key.rotation" => Ok(AuditEventType::KeyRotation),
            "key.export" => Ok(AuditEventType::KeyExport),
            "key.import" => Ok(AuditEventType::KeyImport),
            "operation.sign" => Ok(AuditEventType::Sign),
            "operation.verify" => Ok(AuditEventType::Verify),
            "operation.encrypt" => Ok(AuditEventType::Encrypt),
            "operation.decrypt" => Ok(AuditEventType::Decrypt),
            "security.authentication" => Ok(AuditEventType::Authentication),
            "config.change" => Ok(AuditEventType::ConfigChange),
            "policy.change" => Ok(AuditEventType::PolicyChange),
            "firmware.update" => Ok(AuditEventType::FirmwareUpdate),
            "maintenance.backup" => Ok(AuditEventType::Backup),
            "maintenance.restore" => Ok(AuditEventType::Restore),
            "user.management" => Ok(AuditEventType::UserManagement),
            "role.management" => Ok(AuditEventType::RoleManagement),
            "security.alert" => Ok(AuditEventType::SecurityAlert),
            "audit.access" => Ok(AuditEventType::AuditLogAccess),
            "operation.request" => Ok(AuditEventType::OperationRequest),
            "operation.response" => Ok(AuditEventType::OperationResponse),
            _ => {
                if s.starts_with("custom.") {
                    let custom_name = s.strip_prefix("custom.").unwrap_or(s);
                    Ok(AuditEventType::Custom(custom_name.to_string()))
                } else {
                    Err(HsmError::HsmAuditEventError(format!("Unknown audit event type: {}", s)))
                }
            }
        }
    }
}

/// HSM audit event result
#[derive(Debug, Clone, Copy, PartialEq, Eq, Serialize, Deserialize)]
pub enum AuditEventResult {
    /// Operation succeeded
    Success,
    
    /// Operation failed
    Failure,
    
    /// Operation in progress
    InProgress,
    
    /// Operation canceled
    Canceled,
    
    /// Operation rejected
    Rejected,
    
    /// Operation timed out
    Timeout,
}

impl fmt::Display for AuditEventResult {
    fn fmt(&self, f: &mut fmt::Formatter<'_>) -> fmt::Result {
        match self {
            AuditEventResult::Success => write!(f, "success"),
            AuditEventResult::Failure => write!(f, "failure"),
            AuditEventResult::InProgress => write!(f, "in_progress"),
            AuditEventResult::Canceled => write!(f, "canceled"),
            AuditEventResult::Rejected => write!(f, "rejected"),
            AuditEventResult::Timeout => write!(f, "timeout"),
        }
    }
}

impl std::str::FromStr for AuditEventResult {
    type Err = HsmError;
    
    fn from_str(s: &str) -> Result<Self, Self::Err> {
        match s {
            "success" => Ok(AuditEventResult::Success),
            "failure" => Ok(AuditEventResult::Failure),
            "in_progress" => Ok(AuditEventResult::InProgress),
            "canceled" => Ok(AuditEventResult::Canceled),
            "rejected" => Ok(AuditEventResult::Rejected),
            "timeout" => Ok(AuditEventResult::Timeout),
            _ => Err(HsmError::HsmAuditEventError(format!("Unknown audit event result: {}", s))),
        }
    }
}

/// HSM audit event severity
#[derive(Debug, Clone, Copy, PartialEq, Eq, Serialize, Deserialize)]
pub enum AuditEventSeverity {
    /// Debug information
    Debug,
    
    /// Informational
    Info,
    
    /// Warning
    Warning,
    
    /// Error
    Error,
    
    /// Critical
    Critical,
    
    /// Alert (requires immediate attention)
    Alert,
    
    /// Emergency (system unusable)
    Emergency,
}

impl fmt::Display for AuditEventSeverity {
    fn fmt(&self, f: &mut fmt::Formatter<'_>) -> fmt::Result {
        match self {
            AuditEventSeverity::Debug => write!(f, "debug"),
            AuditEventSeverity::Info => write!(f, "info"),
            AuditEventSeverity::Warning => write!(f, "warning"),
            AuditEventSeverity::Error => write!(f, "error"),
            AuditEventSeverity::Critical => write!(f, "critical"),
            AuditEventSeverity::Alert => write!(f, "alert"),
            AuditEventSeverity::Emergency => write!(f, "emergency"),
        }
    }
}

impl std::str::FromStr for AuditEventSeverity {
    type Err = HsmError;
    
    fn from_str(s: &str) -> Result<Self, Self::Err> {
        match s {
            "debug" => Ok(AuditEventSeverity::Debug),
            "info" => Ok(AuditEventSeverity::Info),
            "warning" => Ok(AuditEventSeverity::Warning),
            "error" => Ok(AuditEventSeverity::Error),
            "critical" => Ok(AuditEventSeverity::Critical),
            "alert" => Ok(AuditEventSeverity::Alert),
            "emergency" => Ok(AuditEventSeverity::Emergency),
            _ => Err(HsmError::HsmAuditEventError(format!("Unknown audit event severity: {}", s))),
        }
    }
}

/// HSM audit event
#[derive(Debug, Clone, Serialize, Deserialize)]
pub struct HsmAuditEvent {
    /// Event type
    pub event_type: AuditEventType,
    
    /// Event result
    pub result: AuditEventResult,
    
    /// Event severity
    pub severity: AuditEventSeverity,
    
    /// Event timestamp
    pub timestamp: chrono::DateTime<chrono::Utc>,
    
    /// Event ID
    pub id: String,
    
    /// User ID (if applicable)
    pub user_id: Option<String>,
    
    /// Key ID (if applicable)
    pub key_id: Option<String>,
    
    /// Operation parameters (if applicable)
    pub parameters: Option<serde_json::Value>,
    
    /// Error message (if failure)
    pub error: Option<String>,
    
    /// Additional metadata
    pub metadata: Option<serde_json::Value>,
}

impl HsmAuditEvent {
    /// Create a new audit event
    pub fn new(
        event_type: AuditEventType,
        result: AuditEventResult,
        severity: AuditEventSeverity,
    ) -> Self {
        Self {
            event_type,
            result,
            severity,
            timestamp: chrono::Utc::now(),
            id: uuid::Uuid::new_v4().to_string(),
            user_id: None,
            key_id: None,
            parameters: None,
            error: None,
            metadata: None,
        }
    }
    
    /// Create a success event
    pub fn success(event_type: AuditEventType) -> Self {
        Self::new(event_type, AuditEventResult::Success, AuditEventSeverity::Info)
    }
    
    /// Create a failure event
    pub fn failure(event_type: AuditEventType, error: impl Into<String>) -> Self {
        let mut event = Self::new(event_type, AuditEventResult::Failure, AuditEventSeverity::Error);
        event.error = Some(error.into());
        event
    }
    
    /// Set user ID
    pub fn with_user(mut self, user_id: impl Into<String>) -> Self {
        self.user_id = Some(user_id.into());
        self
    }
    
    /// Set key ID
    pub fn with_key(mut self, key_id: impl Into<String>) -> Self {
        self.key_id = Some(key_id.into());
        self
    }
    
    /// Set parameters
    pub fn with_parameters<T: Serialize>(mut self, parameters: &T) -> Result<Self, HsmError> {
        self.parameters = Some(serde_json::to_value(parameters)
            .map_err(|e| HsmError::SerializationError(format!("Failed to serialize parameters: {}", e)))?);
        Ok(self)
    }
    
    /// Set metadata
    pub fn with_metadata<T: Serialize>(mut self, metadata: &T) -> Result<Self, HsmError> {
        self.metadata = Some(serde_json::to_value(metadata)
            .map_err(|e| HsmError::SerializationError(format!("Failed to serialize metadata: {}", e)))?);
        Ok(self)
    }
}

/// HSM key type
#[derive(Debug, Clone, Copy, PartialEq, Eq, Serialize, Deserialize)]
pub enum HsmKeyType {
    /// AES key
    Aes,
    
    /// ECDSA key
    Ecdsa,
    
    /// EdDSA key
    EdDsa,
    
    /// RSA key
    Rsa,
    
    /// HMAC key
    Hmac,
    
    /// Generic symmetric key
    Symmetric,
    
    /// Generic asymmetric key
    Asymmetric,
    
    /// Custom key type
    Custom(u8),
}

impl fmt::Display for HsmKeyType {
    fn fmt(&self, f: &mut fmt::Formatter<'_>) -> fmt::Result {
        match self {
            HsmKeyType::Aes => write!(f, "aes"),
            HsmKeyType::Ecdsa => write!(f, "ecdsa"),
            HsmKeyType::EdDsa => write!(f, "eddsa"),
            HsmKeyType::Rsa => write!(f, "rsa"),
            HsmKeyType::Hmac => write!(f, "hmac"),
            HsmKeyType::Symmetric => write!(f, "symmetric"),
            HsmKeyType::Asymmetric => write!(f, "asymmetric"),
            HsmKeyType::Custom(id) => write!(f, "custom-{}", id),
        }
    }
}

/// HSM operation type
#[derive(Debug, Clone, Copy, PartialEq, Eq, Serialize, Deserialize)]
pub enum HsmOperationType {
    /// Key generation
    GenerateKey,
    
    /// Signing
    Sign,
    
    /// Verification
    Verify,
    
    /// Encryption
    Encrypt,
    
    /// Decryption
    Decrypt,
    
    /// Key derivation
    DeriveKey,
    
    /// Key wrapping (encryption)
    WrapKey,
    
    /// Key unwrapping (decryption)
    UnwrapKey,
    
    /// Key export
    ExportKey,
    
    /// Key import
    ImportKey,
    
    /// Key deletion
    DeleteKey,
    
    /// List keys
    ListKeys,
    
    /// Custom operation
    Custom(u8),
}

impl fmt::Display for HsmOperationType {
    fn fmt(&self, f: &mut fmt::Formatter<'_>) -> fmt::Result {
        match self {
            HsmOperationType::GenerateKey => write!(f, "generate_key"),
            HsmOperationType::Sign => write!(f, "sign"),
            HsmOperationType::Verify => write!(f, "verify"),
            HsmOperationType::Encrypt => write!(f, "encrypt"),
            HsmOperationType::Decrypt => write!(f, "decrypt"),
            HsmOperationType::DeriveKey => write!(f, "derive_key"),
            HsmOperationType::WrapKey => write!(f, "wrap_key"),
            HsmOperationType::UnwrapKey => write!(f, "unwrap_key"),
            HsmOperationType::ExportKey => write!(f, "export_key"),
            HsmOperationType::ImportKey => write!(f, "import_key"),
            HsmOperationType::DeleteKey => write!(f, "delete_key"),
            HsmOperationType::ListKeys => write!(f, "list_keys"),
            HsmOperationType::Custom(id) => write!(f, "custom-{}", id),
        }
    }
} <|MERGE_RESOLUTION|>--- conflicted
+++ resolved
@@ -177,67 +177,6 @@
     #[error("HSM audit event error: {0}")]
     HsmAuditEventError(String),
     
-<<<<<<< HEAD
-    /// Hardware failure
-    #[error("Hardware failure: {0}")]
-    HardwareFailure(String),
-    
-    /// Connection failure
-    #[error("Connection failure: {0}")]
-    ConnectionFailure(String),
-    
-    /// Unsupported hardware
-    #[error("Unsupported hardware: {0}")]
-    UnsupportedHardware(String),
-    
-    /// Hardware requires reset
-    #[error("Hardware requires reset: {0}")]
-    HardwareReset(String),
-    
-    /// Permission denied
-    #[error("Permission denied: {0}")]
-    PermissionDenied(String),
-    
-    /// PIN locked
-    #[error("PIN locked: {0}")]
-    PinLocked(String),
-    
-    /// Device locked
-    #[error("Device locked: {0}")]
-    DeviceLocked(String),
-    
-    /// Token not found
-    #[error("Token not found: {0}")]
-    TokenNotFound(String),
-    
-    /// Slot not found
-    #[error("Slot not found: {0}")]
-    SlotNotFound(String),
-    
-    /// Firmware error
-    #[error("Firmware error: {0}")]
-    FirmwareError(String),
-    
-    /// Invalid data
-    #[error("Invalid data: {0}")]
-    InvalidData(String),
-    
-    /// Unsupported key type
-    #[error("Unsupported key type")]
-    UnsupportedKeyType,
-    
-    /// Unsupported operation
-    #[error("Unsupported operation: {0}")]
-    UnsupportedOperation(String),
-    
-    /// HSM provider error
-    #[error("Provider error: {0}")]
-    ProviderError(String),
-    
-    /// Bitcoin specific error
-    #[error("Bitcoin error: {0}")]
-    BitcoinError(String),
-=======
     /// HSM overflow (too many keys or operations)
     #[error("HSM overflow: {0}")]
     HsmOverflow(String),
@@ -253,7 +192,6 @@
     /// Operation not supported
     #[error("Operation not supported: {0}")]
     OperationNotSupported(String),
->>>>>>> 4af4ddf3
 }
 
 // Implement From<std::io::Error> since we changed IoError to use String
