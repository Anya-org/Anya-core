<<<<<<< HEAD
use serde::{Deserialize, Serialize};
use std::error::Error;
use std::path::PathBuf;
=======
use chrono::{DateTime, Utc};
use serde::{Deserialize, Serialize};
>>>>>>> 4af4ddf3
use std::time::Duration;

use crate::security::hsm::audit::AuditLoggerConfig;
use crate::security::hsm::provider::HsmProviderType;

/// Configuration for Hardware Security Module (HSM)
/// [AIR-3][AIS-3][AIT-3][AIP-3][RES-3]
#[derive(Debug, Clone, Serialize, Deserialize)]
pub struct HsmConfig {
    /// Whether HSM functionality is enabled
    #[serde(default = "default_true")]
    pub enabled: bool,
    /// General HSM settings
    pub general: GeneralConfig,

<<<<<<< HEAD
    /// Type of HSM provider to use
    pub provider_type: HsmProviderType,

    /// Configuration for SoftHSM provider
    #[serde(default)]
    pub software: SoftHsmConfig,

    /// Configuration for CloudHSM provider
    #[serde(default)]
    pub cloud: CloudHsmConfig,

    /// Configuration for TPM provider
    #[serde(default)]
    pub tpm: TpmConfig,

    /// Configuration for PKCS#11 provider
    #[serde(default)]
    pub pkcs11: Pkcs11Config,

    /// Configuration for Simulator provider
    #[serde(default)]
    pub simulator: SimulatorConfig,

    /// Configuration for Hardware HSM provider
    #[serde(default)]
    pub hardware: HardwareConfig,

    /// Configuration for Bitcoin HSM provider
=======
    /// Provider type
    pub provider_type: HsmProviderType,

    /// Audit logging enabled
    #[serde(default)]
    pub audit_enabled: bool,

    /// SoftHSM configuration
    #[serde(default)]
    pub software: SoftHsmConfig,

    /// Cloud HSM configuration
    #[serde(default)]
    pub cloud: CloudHsmConfig,

    /// TPM configuration
    #[serde(default)]
    pub tpm: TpmConfig,

    /// PKCS#11 configuration
    #[serde(default)]
    pub pkcs11: Pkcs11Config,

    /// Simulator configuration
    #[serde(default)]
    pub simulator: SimulatorConfig,

    /// Hardware HSM configuration
    #[serde(default)]
    pub hardware: HardwareConfig,

    /// Bitcoin HSM configuration
>>>>>>> 4af4ddf3
    #[serde(default)]
    pub bitcoin: BitcoinConfig,

    /// Configuration for audit logging
    #[serde(default)]
    pub audit: AuditLoggerConfig,

    /// Key management settings
    #[serde(default)]
    pub key_management: KeyManagementConfig,
}

impl Default for HsmConfig {
    fn default() -> Self {
        Self {
            enabled: true,
            general: GeneralConfig::default(),
            provider_type: HsmProviderType::SoftwareKeyStore,
<<<<<<< HEAD
=======
            audit_enabled: true,
>>>>>>> 4af4ddf3
            software: SoftHsmConfig::default(),
            cloud: CloudHsmConfig::default(),
            tpm: TpmConfig::default(),
            pkcs11: Pkcs11Config::default(),
            simulator: SimulatorConfig::default(),
            hardware: HardwareConfig::default(),
            bitcoin: BitcoinConfig::default(),
            audit: AuditLoggerConfig::default(),
            key_management: KeyManagementConfig::default(),
        }
    }
}

impl HsmConfig {
    /// Creates a new configuration for development environment
    pub fn development() -> Self {
        Self {
            enabled: true,
            general: GeneralConfig {
                enabled: true,
                log_level: LogLevel::Debug,
                operation_timeout: Duration::from_secs(10),
            },
            provider_type: HsmProviderType::SoftwareKeyStore,
            audit_enabled: true,
            software: SoftHsmConfig::default(),
            audit: AuditLoggerConfig {
                enabled: true,
                storage_type: crate::security::hsm::audit::AuditStorageType::File,
                file_path: Some("./logs/hsm_audit_dev.log".to_string()),
                retention_days: 30,
                log_sensitive: true, // Allow sensitive logging in dev
                ..Default::default()
            },
            ..Default::default()
        }
    }

    /// Creates a new configuration for production environment
    pub fn production() -> Self {
        Self {
            enabled: true,
            general: GeneralConfig {
                enabled: true,
                log_level: LogLevel::Info,
                operation_timeout: Duration::from_secs(30),
            },
            provider_type: HsmProviderType::Pkcs11, // Use real HSM in production
            pkcs11: Pkcs11Config {
                library_path: "/usr/lib/libpkcs11.so".to_string(),
                slot_id: Some(0),
                user_pin: None, // Should be provided at runtime
                ..Default::default()
            },
            audit: AuditLoggerConfig {
                enabled: true,
                storage_type: crate::security::hsm::audit::AuditStorageType::Database,
                db_connection: Some(
                    "postgresql://user:password@localhost:5432/auditdb".to_string(),
                ),
                retention_days: 365,  // Keep logs for a year
                log_sensitive: false, // No sensitive logging in prod
                ..Default::default()
            },
            key_management: KeyManagementConfig {
                auto_rotation: true,
                rotation_interval: Duration::from_secs(7776000), // 90 days
                ..Default::default()
            },
            ..Default::default()
        }
    }
}

/// General HSM settings
#[derive(Debug, Clone, Serialize, Deserialize)]
pub struct GeneralConfig {
    /// Whether HSM is enabled
    pub enabled: bool,

    /// Log level
    pub log_level: LogLevel,

    /// Timeout for HSM operations
    #[serde(with = "humantime_serde")]
    pub operation_timeout: Duration,
}

impl Default for GeneralConfig {
    fn default() -> Self {
        Self {
            enabled: true,
            log_level: LogLevel::Info,
            operation_timeout: Duration::from_secs(30),
        }
    }
}

/// Log levels
#[derive(Debug, Clone, Copy, PartialEq, Eq, Serialize, Deserialize)]
pub enum LogLevel {
    Trace,
    Debug,
    Info,
    Warn,
    Error,
}

/// Configuration for Software HSM provider
#[derive(Debug, Clone, Serialize, Deserialize)]
pub struct SoftHsmConfig {
    /// Directory for tokens
    pub token_dir: String,

<<<<<<< HEAD
    /// Slot ID to use
    pub slot_id: u64,

    /// User PIN
    pub user_pin: Option<String>,

    /// SO PIN (Security Officer)
    pub so_pin: Option<String>,

    /// Label for the token
    pub token_label: String,
=======
    /// Maximum sessions
    pub max_sessions: usize,

    /// Encryption key
    pub encryption_key: Option<String>,

    /// Lock timeout in seconds
    pub lock_timeout_seconds: u64,

    /// Always use testnet for Bitcoin operations
    pub use_testnet: bool,
>>>>>>> 4af4ddf3
}

impl Default for SoftHsmConfig {
    fn default() -> Self {
        Self {
            token_dir: ".tokens".to_string(),
            max_sessions: 10,
            encryption_key: None,
            lock_timeout_seconds: 300,
            use_testnet: true, // Always use testnet by default
        }
    }
}

/// Configuration for Cloud HSM provider
#[derive(Debug, Clone, Serialize, Deserialize)]
pub struct CloudHsmConfig {
<<<<<<< HEAD
    /// Cluster ID for AWS CloudHSM
    pub cluster_id: Option<String>,

    /// Endpoint for the HSM cluster
    pub endpoint: Option<String>,

    /// User credentials
    pub username: Option<String>,

    /// Password
    pub password: Option<String>,

    /// Certificate file path
    pub certificate_file: Option<String>,

    /// Region for AWS CloudHSM
    pub region: Option<String>,
=======
    /// Cloud provider
    pub provider: CloudProvider,

    /// Region
    pub region: String,

    /// Access key
    pub access_key: Option<String>,

    /// Secret key
    pub secret_key: Option<String>,

    /// Key ID prefix
    pub key_id_prefix: Option<String>,
>>>>>>> 4af4ddf3
}

impl Default for CloudHsmConfig {
    fn default() -> Self {
        Self {
            provider: CloudProvider::Aws,
            region: "us-east-1".to_string(),
            access_key: None,
            secret_key: None,
            key_id_prefix: None,
        }
    }
}

/// Cloud providers
#[derive(Debug, Clone, Copy, PartialEq, Eq, Serialize, Deserialize)]
pub enum CloudProvider {
    /// AWS
    Aws,
    /// GCP
    Gcp,
    /// Azure
    Azure,
}

/// Configuration for TPM provider
#[derive(Debug, Clone, Serialize, Deserialize)]
pub struct TpmConfig {
    /// Device path
    pub device_path: String,

    /// Owner password
    pub owner_password: Option<String>,
<<<<<<< HEAD

    /// Storage root key password
    pub srk_password: Option<String>,

    /// Use TCG software stack
    pub use_tss: bool,
=======
>>>>>>> 4af4ddf3
}

impl Default for TpmConfig {
    fn default() -> Self {
        Self {
            device_path: "/dev/tpm0".to_string(),
            owner_password: None,
        }
    }
}

/// Configuration for PKCS#11 provider
#[derive(Debug, Clone, Serialize, Deserialize)]
pub struct Pkcs11Config {
    /// Path to the PKCS#11 library
    pub library_path: String,

    /// Slot ID to use
    pub slot_id: Option<u64>,

    /// Token label
    pub token_label: Option<String>,

    /// User PIN
    pub user_pin: Option<String>,

    /// Maximum sessions
    pub max_sessions: usize,

    /// Read-write sessions
    pub rw_session: bool,
}

impl Default for Pkcs11Config {
    fn default() -> Self {
        Self {
            library_path: "/usr/lib/libpkcs11.so".to_string(),
            slot_id: None,
            token_label: None,
            user_pin: None,
            max_sessions: 10,
            rw_session: true,
        }
    }
}

/// Configuration for Simulator HSM provider
#[derive(Debug, Clone, Serialize, Deserialize)]
pub struct SimulatorConfig {
<<<<<<< HEAD
    /// Path to store simulator state
    pub storage_path: String,

    /// Enable latency simulation
    pub simulate_latency: bool,

    /// Simulated latency in milliseconds
    pub latency_ms: u64,

    /// Simulate random failures
    pub simulate_failures: bool,

    /// Failure rate (0.0-1.0)
    pub failure_rate: f64,
=======
    /// Path for storing simulator data
    pub storage_path: String,

    /// Simulate latency
    pub simulate_latency: bool,

    /// Latency in milliseconds
    pub latency_ms: u64,

    /// Simulate failures
    pub simulate_failures: bool,

    /// Failure rate (0.0 - 1.0)
    pub failure_rate: f64,

    /// PIN timeout in seconds
    pub pin_timeout_seconds: u64,

    /// Max PIN attempts
    pub max_pin_attempts: u8,

    /// Always use testnet for Bitcoin operations
    #[serde(default = "default_true")]
    pub use_testnet: bool,
}

fn default_true() -> bool {
    true
>>>>>>> 4af4ddf3
}

impl Default for SimulatorConfig {
    fn default() -> Self {
        Self {
<<<<<<< HEAD
            storage_path: "./hsm/simulator".to_string(),
            simulate_latency: false,
            latency_ms: 10,
            simulate_failures: false,
            failure_rate: 0.05,
        }
    }
}

/// Configuration for Hardware HSM provider
#[derive(Debug, Clone, Serialize, Deserialize)]
pub struct HardwareConfig {
    /// Device path or identifier
    pub device_path: String,

    /// Authentication pin or password
    pub pin: Option<String>,

    /// Hardware device type
    pub device_type: HardwareDeviceType,

    /// Connection timeout
    #[serde(with = "humantime_serde")]
    pub connection_timeout: Duration,

    /// Maximum retry attempts
    pub max_retries: u32,
=======
            storage_path: ".simulator".to_string(),
            simulate_latency: false,
            latency_ms: 100,
            simulate_failures: false,
            failure_rate: 0.05,
            pin_timeout_seconds: 300,
            max_pin_attempts: 3,
            use_testnet: true, // Always use testnet by default
        }
    }
}

/// Hardware device types
#[derive(Debug, Clone, Copy, PartialEq, Eq, Serialize, Deserialize)]
pub enum HardwareDeviceType {
    /// YubiHSM
    YubiHsm,
    /// Ledger
    Ledger,
    /// Trezor
    TrezorModel,
    /// Custom
    Custom,
}

/// Configuration for Hardware HSM provider
#[derive(Debug, Clone, Serialize, Deserialize)]
pub struct HardwareConfig {
    /// Hardware device type
    pub device_type: HardwareDeviceType,

    /// Device connection string (e.g., IP, USB path)
    pub connection_string: String,

    /// Authentication key ID
    pub auth_key_id: Option<String>,

    /// Password
    pub password: Option<String>,

    /// Timeout in seconds
    pub timeout_seconds: u64,

    /// Always use testnet for Bitcoin operations
    #[serde(default = "default_true")]
    pub use_testnet: bool,
>>>>>>> 4af4ddf3
}

impl Default for HardwareConfig {
    fn default() -> Self {
        Self {
<<<<<<< HEAD
            device_path: "/dev/hardware_hsm0".to_string(),
            pin: None,
            device_type: HardwareDeviceType::YubiHsm,
            connection_timeout: Duration::from_secs(30),
            max_retries: 3,
        }
    }
}

/// Hardware device types
#[derive(Debug, Clone, Copy, PartialEq, Eq, Serialize, Deserialize)]
pub enum HardwareDeviceType {
    /// YubiHSM 2
    YubiHsm,
    /// Ledger hardware wallet
    Ledger,
    /// Trezor hardware wallet
    Trezor,
    /// Other hardware device
    Other(String),
=======
            device_type: HardwareDeviceType::YubiHsm,
            connection_string: "127.0.0.1:12345".to_string(),
            auth_key_id: None,
            password: None,
            timeout_seconds: 30,
            use_testnet: true, // Always use testnet by default
        }
    }
}

/// Bitcoin network type
#[derive(Debug, Clone, Copy, PartialEq, Eq, Serialize, Deserialize)]
pub enum BitcoinNetworkType {
    /// Mainnet (never use in development)
    Mainnet,
    /// Testnet (for testing)
    Testnet,
    /// Regtest (local testing)
    Regtest,
    /// Signet (testing network)
    Signet,
}

impl Default for BitcoinNetworkType {
    fn default() -> Self {
        Self::Testnet // Always default to testnet
    }
>>>>>>> 4af4ddf3
}

/// Configuration for Bitcoin HSM provider
#[derive(Debug, Clone, Serialize, Deserialize)]
pub struct BitcoinConfig {
<<<<<<< HEAD
    /// Use Taproot (BIP 341)
    pub use_taproot: bool,

    /// Use Segwit (BIP 143/173)
    pub use_segwit: bool,

    /// Use BIP 32 HD wallets
    pub use_bip32: bool,

    /// Network to use
    pub network: BitcoinNetwork,

    /// Derivation path for keys
    pub derivation_path: String,

    /// Use compressed public keys
    pub compressed_pubkeys: bool,
=======
    /// Bitcoin network type
    #[serde(default)]
    pub network: BitcoinNetworkType,

    /// Bitcoin RPC URL
    pub rpc_url: Option<String>,

    /// Bitcoin RPC username
    pub rpc_username: Option<String>,

    /// Bitcoin RPC password
    pub rpc_password: Option<String>,

    /// Derivation path template
    pub derivation_path_template: String,

    /// Use segwit addresses
    pub use_segwit: bool,

    /// Use taproot addresses
    pub use_taproot: bool,

    /// Confirm transactions on device
    pub confirm_transactions: bool,

    /// Fee rate in sats/vB
    pub default_fee_rate: u64,
>>>>>>> 4af4ddf3
}

impl Default for BitcoinConfig {
    fn default() -> Self {
        Self {
<<<<<<< HEAD
            use_taproot: true,
            use_segwit: true,
            use_bip32: true,
            network: BitcoinNetwork::Testnet,
            derivation_path: "m/84'/0'/0'/0/0".to_string(),
            compressed_pubkeys: true,
        }
    }
}

/// Bitcoin network types
#[derive(Debug, Clone, Copy, PartialEq, Eq, Serialize, Deserialize)]
pub enum BitcoinNetwork {
    /// Main network
    Mainnet,
    /// Test network
    Testnet,
    /// Signet
    Signet,
    /// Regtest
    Regtest,
}

=======
            network: BitcoinNetworkType::Testnet,
            rpc_url: Some("http://127.0.0.1:18332".to_string()), // Default testnet port
            rpc_username: None,
            rpc_password: None,
            derivation_path_template: "m/84'/1'/0'/0/{index}".to_string(), // Testnet bip84 path
            use_segwit: true,
            use_taproot: true,
            confirm_transactions: true,
            default_fee_rate: 5, // sats/vB
        }
    }
}

>>>>>>> 4af4ddf3
/// Key management configuration
#[derive(Debug, Clone, Serialize, Deserialize)]
pub struct KeyManagementConfig {
    /// Whether to automatically rotate keys
    pub auto_rotation: bool,

    /// Interval for key rotation
    #[serde(with = "humantime_serde")]
    pub rotation_interval: Duration,

    /// Key naming pattern
    pub key_naming_pattern: String,

    /// Whether to keep old key versions
    pub keep_old_versions: bool,

    /// Maximum number of key versions to keep
    pub max_versions: usize,

    /// Default key types
    #[serde(default)]
    pub default_key_types: DefaultKeyTypes,
}

impl Default for KeyManagementConfig {
    fn default() -> Self {
        Self {
            auto_rotation: false,
            rotation_interval: Duration::from_secs(7776000), // 90 days
            key_naming_pattern: "{type}-{purpose}-{id}".to_string(),
            keep_old_versions: true,
            max_versions: 3,
            default_key_types: DefaultKeyTypes::default(),
        }
    }
}

/// Default key types for different purposes
#[derive(Debug, Clone, Serialize, Deserialize)]
pub struct DefaultKeyTypes {
    /// Default key type for signing
    pub signing: String,

    /// Default key type for encryption
    pub encryption: String,

    /// Default key type for key wrapping
    pub key_wrapping: String,

    /// Default key type for authentication
    pub authentication: String,
}

impl Default for DefaultKeyTypes {
    fn default() -> Self {
        Self {
            signing: "ec/p256".to_string(),
            encryption: "rsa/2048".to_string(),
            key_wrapping: "aes/256".to_string(),
            authentication: "ec/p256".to_string(),
        }
    }
}<|MERGE_RESOLUTION|>--- conflicted
+++ resolved
@@ -1,11 +1,5 @@
-<<<<<<< HEAD
-use serde::{Deserialize, Serialize};
-use std::error::Error;
-use std::path::PathBuf;
-=======
 use chrono::{DateTime, Utc};
 use serde::{Deserialize, Serialize};
->>>>>>> 4af4ddf3
 use std::time::Duration;
 
 use crate::security::hsm::audit::AuditLoggerConfig;
@@ -21,36 +15,6 @@
     /// General HSM settings
     pub general: GeneralConfig,
 
-<<<<<<< HEAD
-    /// Type of HSM provider to use
-    pub provider_type: HsmProviderType,
-
-    /// Configuration for SoftHSM provider
-    #[serde(default)]
-    pub software: SoftHsmConfig,
-
-    /// Configuration for CloudHSM provider
-    #[serde(default)]
-    pub cloud: CloudHsmConfig,
-
-    /// Configuration for TPM provider
-    #[serde(default)]
-    pub tpm: TpmConfig,
-
-    /// Configuration for PKCS#11 provider
-    #[serde(default)]
-    pub pkcs11: Pkcs11Config,
-
-    /// Configuration for Simulator provider
-    #[serde(default)]
-    pub simulator: SimulatorConfig,
-
-    /// Configuration for Hardware HSM provider
-    #[serde(default)]
-    pub hardware: HardwareConfig,
-
-    /// Configuration for Bitcoin HSM provider
-=======
     /// Provider type
     pub provider_type: HsmProviderType,
 
@@ -83,7 +47,6 @@
     pub hardware: HardwareConfig,
 
     /// Bitcoin HSM configuration
->>>>>>> 4af4ddf3
     #[serde(default)]
     pub bitcoin: BitcoinConfig,
 
@@ -102,10 +65,7 @@
             enabled: true,
             general: GeneralConfig::default(),
             provider_type: HsmProviderType::SoftwareKeyStore,
-<<<<<<< HEAD
-=======
             audit_enabled: true,
->>>>>>> 4af4ddf3
             software: SoftHsmConfig::default(),
             cloud: CloudHsmConfig::default(),
             tpm: TpmConfig::default(),
@@ -220,19 +180,6 @@
     /// Directory for tokens
     pub token_dir: String,
 
-<<<<<<< HEAD
-    /// Slot ID to use
-    pub slot_id: u64,
-
-    /// User PIN
-    pub user_pin: Option<String>,
-
-    /// SO PIN (Security Officer)
-    pub so_pin: Option<String>,
-
-    /// Label for the token
-    pub token_label: String,
-=======
     /// Maximum sessions
     pub max_sessions: usize,
 
@@ -244,7 +191,6 @@
 
     /// Always use testnet for Bitcoin operations
     pub use_testnet: bool,
->>>>>>> 4af4ddf3
 }
 
 impl Default for SoftHsmConfig {
@@ -262,25 +208,6 @@
 /// Configuration for Cloud HSM provider
 #[derive(Debug, Clone, Serialize, Deserialize)]
 pub struct CloudHsmConfig {
-<<<<<<< HEAD
-    /// Cluster ID for AWS CloudHSM
-    pub cluster_id: Option<String>,
-
-    /// Endpoint for the HSM cluster
-    pub endpoint: Option<String>,
-
-    /// User credentials
-    pub username: Option<String>,
-
-    /// Password
-    pub password: Option<String>,
-
-    /// Certificate file path
-    pub certificate_file: Option<String>,
-
-    /// Region for AWS CloudHSM
-    pub region: Option<String>,
-=======
     /// Cloud provider
     pub provider: CloudProvider,
 
@@ -295,7 +222,6 @@
 
     /// Key ID prefix
     pub key_id_prefix: Option<String>,
->>>>>>> 4af4ddf3
 }
 
 impl Default for CloudHsmConfig {
@@ -329,15 +255,6 @@
 
     /// Owner password
     pub owner_password: Option<String>,
-<<<<<<< HEAD
-
-    /// Storage root key password
-    pub srk_password: Option<String>,
-
-    /// Use TCG software stack
-    pub use_tss: bool,
-=======
->>>>>>> 4af4ddf3
 }
 
 impl Default for TpmConfig {
@@ -387,22 +304,6 @@
 /// Configuration for Simulator HSM provider
 #[derive(Debug, Clone, Serialize, Deserialize)]
 pub struct SimulatorConfig {
-<<<<<<< HEAD
-    /// Path to store simulator state
-    pub storage_path: String,
-
-    /// Enable latency simulation
-    pub simulate_latency: bool,
-
-    /// Simulated latency in milliseconds
-    pub latency_ms: u64,
-
-    /// Simulate random failures
-    pub simulate_failures: bool,
-
-    /// Failure rate (0.0-1.0)
-    pub failure_rate: f64,
-=======
     /// Path for storing simulator data
     pub storage_path: String,
 
@@ -431,41 +332,11 @@
 
 fn default_true() -> bool {
     true
->>>>>>> 4af4ddf3
 }
 
 impl Default for SimulatorConfig {
     fn default() -> Self {
         Self {
-<<<<<<< HEAD
-            storage_path: "./hsm/simulator".to_string(),
-            simulate_latency: false,
-            latency_ms: 10,
-            simulate_failures: false,
-            failure_rate: 0.05,
-        }
-    }
-}
-
-/// Configuration for Hardware HSM provider
-#[derive(Debug, Clone, Serialize, Deserialize)]
-pub struct HardwareConfig {
-    /// Device path or identifier
-    pub device_path: String,
-
-    /// Authentication pin or password
-    pub pin: Option<String>,
-
-    /// Hardware device type
-    pub device_type: HardwareDeviceType,
-
-    /// Connection timeout
-    #[serde(with = "humantime_serde")]
-    pub connection_timeout: Duration,
-
-    /// Maximum retry attempts
-    pub max_retries: u32,
-=======
             storage_path: ".simulator".to_string(),
             simulate_latency: false,
             latency_ms: 100,
@@ -512,34 +383,11 @@
     /// Always use testnet for Bitcoin operations
     #[serde(default = "default_true")]
     pub use_testnet: bool,
->>>>>>> 4af4ddf3
 }
 
 impl Default for HardwareConfig {
     fn default() -> Self {
         Self {
-<<<<<<< HEAD
-            device_path: "/dev/hardware_hsm0".to_string(),
-            pin: None,
-            device_type: HardwareDeviceType::YubiHsm,
-            connection_timeout: Duration::from_secs(30),
-            max_retries: 3,
-        }
-    }
-}
-
-/// Hardware device types
-#[derive(Debug, Clone, Copy, PartialEq, Eq, Serialize, Deserialize)]
-pub enum HardwareDeviceType {
-    /// YubiHSM 2
-    YubiHsm,
-    /// Ledger hardware wallet
-    Ledger,
-    /// Trezor hardware wallet
-    Trezor,
-    /// Other hardware device
-    Other(String),
-=======
             device_type: HardwareDeviceType::YubiHsm,
             connection_string: "127.0.0.1:12345".to_string(),
             auth_key_id: None,
@@ -567,31 +415,11 @@
     fn default() -> Self {
         Self::Testnet // Always default to testnet
     }
->>>>>>> 4af4ddf3
 }
 
 /// Configuration for Bitcoin HSM provider
 #[derive(Debug, Clone, Serialize, Deserialize)]
 pub struct BitcoinConfig {
-<<<<<<< HEAD
-    /// Use Taproot (BIP 341)
-    pub use_taproot: bool,
-
-    /// Use Segwit (BIP 143/173)
-    pub use_segwit: bool,
-
-    /// Use BIP 32 HD wallets
-    pub use_bip32: bool,
-
-    /// Network to use
-    pub network: BitcoinNetwork,
-
-    /// Derivation path for keys
-    pub derivation_path: String,
-
-    /// Use compressed public keys
-    pub compressed_pubkeys: bool,
-=======
     /// Bitcoin network type
     #[serde(default)]
     pub network: BitcoinNetworkType,
@@ -619,37 +447,11 @@
 
     /// Fee rate in sats/vB
     pub default_fee_rate: u64,
->>>>>>> 4af4ddf3
 }
 
 impl Default for BitcoinConfig {
     fn default() -> Self {
         Self {
-<<<<<<< HEAD
-            use_taproot: true,
-            use_segwit: true,
-            use_bip32: true,
-            network: BitcoinNetwork::Testnet,
-            derivation_path: "m/84'/0'/0'/0/0".to_string(),
-            compressed_pubkeys: true,
-        }
-    }
-}
-
-/// Bitcoin network types
-#[derive(Debug, Clone, Copy, PartialEq, Eq, Serialize, Deserialize)]
-pub enum BitcoinNetwork {
-    /// Main network
-    Mainnet,
-    /// Test network
-    Testnet,
-    /// Signet
-    Signet,
-    /// Regtest
-    Regtest,
-}
-
-=======
             network: BitcoinNetworkType::Testnet,
             rpc_url: Some("http://127.0.0.1:18332".to_string()), // Default testnet port
             rpc_username: None,
@@ -663,7 +465,6 @@
     }
 }
 
->>>>>>> 4af4ddf3
 /// Key management configuration
 #[derive(Debug, Clone, Serialize, Deserialize)]
 pub struct KeyManagementConfig {
