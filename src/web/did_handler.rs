use crate::web::web5_adapter::Web5Adapter;
// ...existing code...
pub async fn handle_did_creation(request: Web5Request) -> Result<DidDocument> {
<<<<<<< HEAD
    // v2.0.0-beta9: Use new web5-rust API for DID creation
    use web5::did::{DIDMethod, DIDBuilder};
    let did_method = DIDMethod::Bip340;
    let public_key = generate_schnorr_key().await?;
    let did = DIDBuilder::new()
        .method(did_method)
        .public_key(public_key)
        .build()
        .await
=======
    // Example: Use the async HTTP-based adapter for DID creation
    let adapter = Web5Adapter::new("http://localhost:8080"); // Service URL should be configurable
    let did_doc = adapter.create_did("bip340").await
>>>>>>> 1673c079
        .map_err(|e| Error::Web5Error(e.to_string()))?;
    // Convert DidDocumentResponse to DidDocument as needed
    Ok(did_doc.document)
}<|MERGE_RESOLUTION|>--- conflicted
+++ resolved
@@ -1,21 +1,9 @@
 use crate::web::web5_adapter::Web5Adapter;
 // ...existing code...
 pub async fn handle_did_creation(request: Web5Request) -> Result<DidDocument> {
-<<<<<<< HEAD
-    // v2.0.0-beta9: Use new web5-rust API for DID creation
-    use web5::did::{DIDMethod, DIDBuilder};
-    let did_method = DIDMethod::Bip340;
-    let public_key = generate_schnorr_key().await?;
-    let did = DIDBuilder::new()
-        .method(did_method)
-        .public_key(public_key)
-        .build()
-        .await
-=======
     // Example: Use the async HTTP-based adapter for DID creation
     let adapter = Web5Adapter::new("http://localhost:8080"); // Service URL should be configurable
     let did_doc = adapter.create_did("bip340").await
->>>>>>> 1673c079
         .map_err(|e| Error::Web5Error(e.to_string()))?;
     // Convert DidDocumentResponse to DidDocument as needed
     Ok(did_doc.document)
