--- conflicted
+++ resolved
@@ -85,114 +85,22 @@
     pub transaction_count: u32,
 }
 
-<<<<<<< HEAD
-// TODO: FFI bindings for Android/iOS (JNI, Swift/ObjC)
-// TODO: Implement biometric authentication, backup, wipe, and fee estimation
-// TODO: Add Kotlin/Swift wrappers and mobile bridge code
-// See docs/mobile/SDK.md for full API and roadmap
-
-=======
->>>>>>> a02ad736
 // --- FFI Bindings Scaffold ---
 #[cfg(feature = "ffi")]
 pub mod ffi {
     use super::*;
-<<<<<<< HEAD
-    use std::ffi::{CStr, CString};
-    use std::os::raw::{c_char, c_int};
-
-    #[no_mangle]
-    pub extern "C" fn anya_initialize_wallet(mnemonic: *const c_char) -> c_int {
-        let sdk = MobileSDK::new();
-        let mnemonic_str = unsafe { CStr::from_ptr(mnemonic).to_str().unwrap_or("") };
-        match tokio::runtime::Runtime::new().unwrap().block_on(sdk.initialize_wallet(mnemonic_str)) {
-            Ok(_) => 0,
-            Err(_) => -1,
-        }
-    }
-
-    #[no_mangle]
-    pub extern "C" fn anya_send_transaction(recipient: *const c_char, amount: u64) -> *mut c_char {
-        let sdk = MobileSDK::new();
-        let recipient_str = unsafe { CStr::from_ptr(recipient).to_str().unwrap_or("") };
-        let txid = tokio::runtime::Runtime::new().unwrap().block_on(sdk.send_transaction(recipient_str, amount)).unwrap_or_default();
-        CString::new(txid).unwrap().into_raw()
-    }
-    
-    #[no_mangle]
-    pub extern "C" fn anya_sync_wallet() -> c_int {
-        let sdk = MobileSDK::new();
-        match tokio::runtime::Runtime::new().unwrap().block_on(sdk.sync_wallet()) {
-            Ok(_) => 0,
-            Err(_) => -1,
-        }
-    }
-
-    #[no_mangle]
-    pub extern "C" fn anya_get_wallet_info() -> *mut c_char {
-        let sdk = MobileSDK::new();
-        let info = tokio::runtime::Runtime::new().unwrap().block_on(sdk.get_wallet_info()).unwrap_or(WalletInfo {
-            balance: 0,
-            address: "".to_string(),
-            last_sync: chrono::Utc::now(),
-            transaction_count: 0,
-        });
-        let json = serde_json::json!({
-            "balance": info.balance,
-            "address": info.address,
-            "last_sync": info.last_sync.to_rfc3339(),
-            "transaction_count": info.transaction_count
-        }).to_string();
-        CString::new(json).unwrap().into_raw()
-    }
-
-    #[no_mangle]
-    pub extern "C" fn anya_authenticate_biometric() -> c_int {
-        let sdk = MobileSDK::new();
-        match tokio::runtime::Runtime::new().unwrap().block_on(sdk.authenticate_biometric()) {
-            Ok(true) => 1,
-            Ok(false) => 0,
-            Err(_) => -1,
-        }
-    }
-
-    #[no_mangle]
-    pub extern "C" fn anya_backup_wallet(destination: *const c_char) -> c_int {
-        let sdk = MobileSDK::new();
-        let dest_str = unsafe { CStr::from_ptr(destination).to_str().unwrap_or("") };
-        match tokio::runtime::Runtime::new().unwrap().block_on(sdk.backup_wallet(dest_str)) {
-            Ok(_) => 0,
-            Err(_) => -1,
-        }
-    }
-=======
 
     use std::os::raw::c_int;
 
     // FFI functions moved to ffi.rs module
 
-    // FFI functions moved to ffi.rs module
-
-    // FFI functions moved to ffi.rs module
-
-    // This FFI function has been moved to ffi.rs
-
-    // FFI functions moved to ffi.rs module
-
-    // FFI functions moved to ffi.rs module
->>>>>>> a02ad736
-
     #[no_mangle]
     pub extern "C" fn anya_wipe_wallet() -> c_int {
         let sdk = MobileSDK::new();
-<<<<<<< HEAD
-        match tokio::runtime::Runtime::new().unwrap().block_on(sdk.wipe_wallet()) {
-=======
         match tokio::runtime::Runtime::new()
             .unwrap()
             .block_on(sdk.wipe_wallet())
         {
->>>>>>> a02ad736
             Ok(_) => 0,
             Err(_) => -1,
         }
@@ -201,11 +109,6 @@
     #[no_mangle]
     pub extern "C" fn anya_estimate_fee(amount: u64) -> u64 {
         let sdk = MobileSDK::new();
-<<<<<<< HEAD
-        tokio::runtime::Runtime::new().unwrap().block_on(sdk.estimate_fee(amount)).unwrap_or(0)
-    }
-    // Add more extern "C" functions for other APIs as needed
-=======
         tokio::runtime::Runtime::new()
             .unwrap()
             .block_on(sdk.estimate_fee(amount))
@@ -213,7 +116,6 @@
     }
 
     // Memory management function is now in ffi.rs
->>>>>>> a02ad736
 }
 
 // --- Planned Features Stubs ---
@@ -224,10 +126,6 @@
         Ok(true)
     }
     /// Wallet backup stub
-<<<<<<< HEAD
-    pub async fn backup_wallet(&self, _destination: &str) -> Result<(), String> {
-        // TODO: Implement backup logic
-=======
     pub async fn backup_wallet(&self, destination: &str) -> Result<(), String> {
         // TODO: Implement backup logic
         let wallet = self.wallet.lock().await;
@@ -238,28 +136,19 @@
         if wallet.addresses.is_empty() {
             log::warn!("Wallet has no addresses to back up");
         }
->>>>>>> a02ad736
         Ok(())
     }
     /// Wallet wipe stub
     pub async fn wipe_wallet(&self) -> Result<(), String> {
         // TODO: Implement wipe logic
-<<<<<<< HEAD
-=======
         let mut wallet = self.wallet.lock().await;
         *wallet = MobileWallet::default();
->>>>>>> a02ad736
         Ok(())
     }
     /// Fee estimation stub
     pub async fn estimate_fee(&self, _amount: u64) -> Result<u64, String> {
-<<<<<<< HEAD
-        // TODO: Implement fee estimation
-        Ok(1000)
-=======
         // TODO: Implement fee estimation using the network's fee API
         Ok(1000) // Placeholder fee in sats/byte
->>>>>>> a02ad736
     }
 }
 
