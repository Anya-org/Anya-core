//! Analytics Module
//!
//! This module provides ML-powered analytics capabilities for the Anya system,
//! including anomaly detection, pattern recognition, and performance analysis.
//! This replaces the Python monitoring scripts with high-performance Rust implementations.

use crate::ml::{MLSystem, MLConfig, MLInput};
use crate::{AnyaError, AnyaResult};
use serde::{Deserialize, Serialize};
use std::collections::HashMap;
use std::time::{SystemTime, UNIX_EPOCH};
use tokio::sync::RwLock;
use std::sync::Arc;

/// Configuration for analytics system
#[derive(Debug, Clone, Serialize, Deserialize)]
pub struct AnalyticsConfig {
    /// Enable anomaly detection
    pub anomaly_detection_enabled: bool,
    /// Minimum confidence threshold for anomaly detection
    pub anomaly_threshold: f64,
    /// Window size for time series analysis (in seconds)
    pub time_window_seconds: u64,
    /// Maximum number of data points to store
    pub max_data_points: usize,
    /// Enable real-time analysis
    pub real_time_analysis: bool,
}

impl Default for AnalyticsConfig {
    fn default() -> Self {
        Self {
            anomaly_detection_enabled: true,
            anomaly_threshold: 0.8,
            time_window_seconds: 300, // 5 minutes
            max_data_points: 10000,
            real_time_analysis: true,
        }
    }
}

/// Analytics data point for time series analysis
#[derive(Debug, Clone, Serialize, Deserialize)]
pub struct DataPoint {
    pub timestamp: u64,
    pub metric_name: String,
    pub value: f64,
    pub metadata: HashMap<String, String>,
}

/// Anomaly detection result
#[derive(Debug, Clone, Serialize, Deserialize)]
pub struct AnomalyResult {
    pub timestamp: u64,
    pub metric_name: String,
    pub anomaly_score: f64,
    pub is_anomaly: bool,
    pub confidence: f64,
    pub expected_range: (f64, f64),
    pub actual_value: f64,
}

/// Pattern analysis result
#[derive(Debug, Clone, Serialize, Deserialize)]
pub struct PatternResult {
    pub pattern_type: String,
    pub confidence: f64,
    pub description: String,
    pub recommendations: Vec<String>,
}

/// Bitcoin-specific metrics for analysis
#[derive(Debug, Clone, Serialize, Deserialize)]
pub struct BitcoinMetrics {
    /// Current mempool depth
    pub mempool_depth: u64,
    /// Average fee rate (sat/vB)
    pub avg_fee_rate: f64,
    /// Block propagation time (ms)
    pub block_propagation_ms: f64,
    /// Number of connected peers
    pub peer_count: u32,
    /// Network hash rate estimate
    pub network_hashrate: f64,
    /// Current difficulty
    pub difficulty: f64,
    /// Unconfirmed transaction count
    pub unconfirmed_tx_count: u64,
}

/// System performance metrics
#[derive(Debug, Clone, Serialize, Deserialize)]
pub struct SystemMetrics {
    /// CPU usage percentage
    pub cpu_usage_percent: f64,
    /// Memory usage percentage
    pub memory_usage_percent: f64,
    /// Disk usage percentage
    pub disk_usage_percent: f64,
    /// Network I/O bytes per second
    pub network_io_bps: f64,
    /// Number of active connections
    pub active_connections: u32,
    /// Response time percentiles (p50, p95, p99)
    pub response_times_ms: (f64, f64, f64),
}

/// Analytics engine with ML-powered capabilities
pub struct AnalyticsEngine {
    config: AnalyticsConfig,
    ml_system: Arc<RwLock<MLSystem>>,
    data_store: Arc<RwLock<HashMap<String, Vec<DataPoint>>>>,
    anomaly_models: Arc<RwLock<HashMap<String, String>>>, // metric_name -> model_id
}

impl AnalyticsEngine {
    /// Create a new analytics engine
    pub async fn new(config: AnalyticsConfig) -> AnyaResult<Self> {
        let ml_config = MLConfig {
            enabled: true,
            model_path: Some("./data/analytics_models".to_string()),
            use_gpu: false, // CPU-only for analytics
            federated_learning: false,
            max_model_size: 50 * 1024 * 1024, // 50 MB
        };

        let ml_system = MLSystem::new(ml_config).await?;

        Ok(Self {
            config,
            ml_system: Arc::new(RwLock::new(ml_system)),
            data_store: Arc::new(RwLock::new(HashMap::new())),
            anomaly_models: Arc::new(RwLock::new(HashMap::new())),
        })
    }

    /// Record a data point for analysis
    pub async fn record_metric(&self, 
        metric_name: &str, 
        value: f64, 
        metadata: Option<HashMap<String, String>>
    ) -> AnyaResult<()> {
        let timestamp = SystemTime::now()
            .duration_since(UNIX_EPOCH)
            .unwrap()
            .as_secs();

        let data_point = DataPoint {
            timestamp,
            metric_name: metric_name.to_string(),
            value,
            metadata: metadata.unwrap_or_default(),
        };

        let mut store = self.data_store.write().await;
        let series = store.entry(metric_name.to_string()).or_insert_with(Vec::new);
        
        series.push(data_point);
        
        // Maintain window size
        if series.len() > self.config.max_data_points {
            series.drain(0..series.len() - self.config.max_data_points);
        }

        // Trigger real-time analysis if enabled
        if self.config.real_time_analysis {
            drop(store); // Release write lock
            self.analyze_real_time(metric_name, value).await?;
        }

        Ok(())
    }

    /// Perform anomaly detection on a metric
    pub async fn detect_anomalies(&self, metric_name: &str) -> AnyaResult<Vec<AnomalyResult>> {
        let store = self.data_store.read().await;
        let series = store.get(metric_name)
            .ok_or_else(|| AnyaError::Analytics(format!("No data for metric: {}", metric_name)))?;

        if series.len() < 10 {
            return Ok(Vec::new()); // Need at least 10 points for analysis
        }

        let mut anomalies = Vec::new();
        let ml_system = self.ml_system.read().await;

        // Prepare features for ML model
        let window_size = 10;
        for i in window_size..series.len() {
            let features: Vec<f64> = series[i-window_size..i]
                .iter()
                .map(|dp| dp.value)
                .collect();

            let input = MLInput {
                features,
                label: series[i].value,
                metadata: Some(series[i].metadata.clone()),
            };

            // Use ML service for anomaly detection
            let inference_result = ml_system.service()
                .inference("anomaly_detector", &serde_json::to_vec(&input)?)
                .await
                .map_err(|e| AnyaError::Analytics(format!("ML inference failed: {}", e)))?;

            let anomaly_score = if inference_result.predictions.is_empty() {
                0.0
            } else {
                inference_result.predictions[0]
            };
            let is_anomaly = anomaly_score > self.config.anomaly_threshold;

            if is_anomaly {
                // Calculate expected range based on historical data
                let recent_values: Vec<f64> = series[i-window_size..i]
                    .iter()
                    .map(|dp| dp.value)
                    .collect();
                
                let mean = recent_values.iter().sum::<f64>() / recent_values.len() as f64;
                let variance = recent_values.iter()
                    .map(|x| (x - mean).powi(2))
                    .sum::<f64>() / recent_values.len() as f64;
                let std_dev = variance.sqrt();

                let expected_range = (mean - 2.0 * std_dev, mean + 2.0 * std_dev);

                anomalies.push(AnomalyResult {
                    timestamp: series[i].timestamp,
                    metric_name: metric_name.to_string(),
                    anomaly_score,
                    is_anomaly,
                    confidence: inference_result.overall_confidence,
                    expected_range,
                    actual_value: series[i].value,
                });
            }
        }

        Ok(anomalies)
    }

    /// Analyze Bitcoin-specific metrics for potential issues
    pub async fn analyze_bitcoin_metrics(&self, metrics: &BitcoinMetrics) -> AnyaResult<Vec<PatternResult>> {
        let mut patterns = Vec::new();

        // Fee spike detection
        if metrics.avg_fee_rate > 50.0 {
            let severity = if metrics.avg_fee_rate > 200.0 { "critical" } else { "warning" };
            patterns.push(PatternResult {
                pattern_type: "fee_spike".to_string(),
                confidence: 0.9,
                description: format!("High fee rate detected: {} sat/vB", metrics.avg_fee_rate),
                recommendations: vec![
                    "Monitor mempool congestion".to_string(),
                    "Consider batching transactions".to_string(),
                    "Use RBF for stuck transactions".to_string(),
                ],
            });
        }

        // Mempool congestion analysis
        if metrics.mempool_depth > 100_000 {
            patterns.push(PatternResult {
                pattern_type: "mempool_congestion".to_string(),
                confidence: 0.85,
                description: format!("High mempool depth: {} transactions", metrics.mempool_depth),
                recommendations: vec![
                    "Expect delayed confirmations".to_string(),
                    "Use higher fee rates for priority transactions".to_string(),
                ],
            });
        }

        // Network connectivity issues
        if metrics.peer_count < 8 {
            patterns.push(PatternResult {
                pattern_type: "low_connectivity".to_string(),
                confidence: 0.7,
                description: format!("Low peer count: {}", metrics.peer_count),
                recommendations: vec![
                    "Check network connectivity".to_string(),
                    "Verify firewall settings".to_string(),
                    "Consider manual peer connections".to_string(),
                ],
            });
        }

        // Block propagation issues
        if metrics.block_propagation_ms > 5000.0 {
            patterns.push(PatternResult {
                pattern_type: "slow_block_propagation".to_string(),
                confidence: 0.8,
                description: format!("Slow block propagation: {:.2}ms", metrics.block_propagation_ms),
                recommendations: vec![
                    "Check network bandwidth".to_string(),
                    "Verify Bitcoin Core version".to_string(),
                    "Consider compact block relay".to_string(),
                ],
            });
        }

        Ok(patterns)
    }

    /// Analyze system performance metrics
    pub async fn analyze_system_metrics(&self, metrics: &SystemMetrics) -> AnyaResult<Vec<PatternResult>> {
        let mut patterns = Vec::new();

        // High CPU usage
        if metrics.cpu_usage_percent > 80.0 {
            patterns.push(PatternResult {
                pattern_type: "high_cpu_usage".to_string(),
                confidence: 0.9,
                description: format!("High CPU usage: {:.1}%", metrics.cpu_usage_percent),
                recommendations: vec![
                    "Check for resource-intensive processes".to_string(),
                    "Consider scaling up compute resources".to_string(),
                    "Review indexing and validation settings".to_string(),
                ],
            });
        }

        // High memory usage
        if metrics.memory_usage_percent > 85.0 {
            patterns.push(PatternResult {
                pattern_type: "high_memory_usage".to_string(),
                confidence: 0.9,
                description: format!("High memory usage: {:.1}%", metrics.memory_usage_percent),
                recommendations: vec![
                    "Reduce dbcache setting".to_string(),
                    "Consider memory optimization".to_string(),
                    "Check for memory leaks".to_string(),
                ],
            });
        }

        // High response times
        if metrics.response_times_ms.2 > 1000.0 { // p99 > 1 second
            patterns.push(PatternResult {
                pattern_type: "high_response_times".to_string(),
                confidence: 0.85,
                description: format!("High response times - P99: {:.2}ms", metrics.response_times_ms.2),
                recommendations: vec![
                    "Optimize database queries".to_string(),
                    "Check disk I/O performance".to_string(),
                    "Consider request rate limiting".to_string(),
                ],
            });
        }

        Ok(patterns)
    }

    /// Generate comprehensive analytics report
    pub async fn generate_report(&self, time_range_hours: u32) -> AnyaResult<AnalyticsReport> {
        let cutoff_time = SystemTime::now()
            .duration_since(UNIX_EPOCH)
            .unwrap()
            .as_secs() - (time_range_hours as u64 * 3600);

        let store = self.data_store.read().await;
        let mut anomaly_summary = HashMap::new();
        let mut metric_summary = HashMap::new();
        let mut metrics_to_process = Vec::new();

        for (metric_name, series) in store.iter() {
            // Filter data points within time range
            let recent_points: Vec<_> = series.iter()
                .filter(|dp| dp.timestamp >= cutoff_time)
                .collect();

            if recent_points.is_empty() {
                continue;
            }

            // Calculate basic statistics
            let values: Vec<f64> = recent_points.iter().map(|dp| dp.value).collect();
            let mean = values.iter().sum::<f64>() / values.len() as f64;
            let min = values.iter().fold(f64::INFINITY, |a, &b| a.min(b));
            let max = values.iter().fold(f64::NEG_INFINITY, |a, &b| a.max(b));

            metric_summary.insert(metric_name.clone(), MetricSummary {
                data_points: recent_points.len(),
                mean,
                min,
                max,
                trend: calculate_trend(&values),
            });
<<<<<<< HEAD
=======

            // Store metric name for anomaly detection later
            metrics_to_process.push(metric_name.clone());
>>>>>>> 0a2184a3
        }
        
        // Release read lock before anomaly detection
        drop(store);

        // Collect metric names for anomaly detection
        let metric_names: Vec<_> = metric_summary.keys().cloned().collect();
        
        // Process anomaly detection for each metric outside the lock
        for metric_name in metric_names {
            let anomalies = self.detect_anomalies(&metric_name).await?;
            let recent_anomalies = anomalies.into_iter()
                .filter(|a| a.timestamp >= cutoff_time)
                .collect::<Vec<_>>();
            anomaly_summary.insert(metric_name, recent_anomalies);
        }

        Ok(AnalyticsReport {
            time_range_hours,
            generated_at: SystemTime::now()
                .duration_since(UNIX_EPOCH)
                .unwrap()
                .as_secs(),
            metric_summary,
<<<<<<< HEAD
=======
            anomaly_summary: anomaly_summary.clone(),
>>>>>>> 0a2184a3
            recommendations: self.generate_recommendations(&anomaly_summary).await,
            anomaly_summary,
        })
    }

    /// Perform real-time analysis on incoming data
    async fn analyze_real_time(&self, metric_name: &str, value: f64) -> AnyaResult<()> {
<<<<<<< HEAD
        // Record metric for real-time analysis (avoid recursion)
        let mut metadata = HashMap::new();
        metadata.insert("analysis_type".to_string(), "real_time".to_string());
        
        // Direct storage update to avoid recursion
        let realtime_metric = format!("{}_realtime", metric_name);
        let data_point = DataPoint {
            timestamp: SystemTime::now()
                .duration_since(UNIX_EPOCH)
                .unwrap()
                .as_secs(),
            metric_name: realtime_metric.clone(),
            value,
            metadata,
        };
        
        {
            let mut store = self.data_store.write().await;
            store.entry(realtime_metric).or_default().push(data_point);
        }
=======
        // Skip recording to avoid recursion - just perform analysis
>>>>>>> 0a2184a3

        // Trigger immediate anomaly check if significant deviation
        // This is a simplified check - in production, you'd use more sophisticated methods
        let store = self.data_store.read().await;
        if let Some(series) = store.get(metric_name) {
            if series.len() > 5 {
                let recent_avg = series.iter()
                    .rev()
                    .take(5)
                    .map(|dp| dp.value)
                    .sum::<f64>() / 5.0;
                
                let deviation = (value - recent_avg).abs() / recent_avg;
                if deviation > 0.5 { // 50% deviation triggers alert
                    tracing::warn!(
                        "Real-time anomaly detected: {} = {} (avg: {}, deviation: {:.1}%)",
                        metric_name, value, recent_avg, deviation * 100.0
                    );
                }
            }
        }

        Ok(())
    }

    /// Generate recommendations based on detected anomalies
    async fn generate_recommendations(&self, anomaly_summary: &HashMap<String, Vec<AnomalyResult>>) -> Vec<String> {
        let mut recommendations = Vec::new();

        for (metric_name, anomalies) in anomaly_summary {
            if anomalies.is_empty() {
                continue;
            }

            let high_confidence_anomalies = anomalies.iter()
                .filter(|a| a.confidence > 0.8)
                .count();

            if high_confidence_anomalies > 0 {
                match metric_name.as_str() {
                    name if name.contains("cpu") => {
                        recommendations.push("Consider CPU optimization or scaling".to_string());
                    },
                    name if name.contains("memory") => {
                        recommendations.push("Review memory usage and optimize allocations".to_string());
                    },
                    name if name.contains("fee") => {
                        recommendations.push("Monitor fee market conditions and adjust strategies".to_string());
                    },
                    name if name.contains("block") => {
                        recommendations.push("Check block propagation and network connectivity".to_string());
                    },
                    _ => {
                        recommendations.push(format!("Investigate anomalies in {}", metric_name));
                    }
                }
            }
        }

        recommendations
    }

    /// Get current analytics configuration
    pub fn get_config(&self) -> &AnalyticsConfig {
        &self.config
    }

    /// Update analytics configuration
    pub fn update_config(&mut self, config: AnalyticsConfig) {
        self.config = config;
    }
}

/// Summary statistics for a metric
#[derive(Debug, Clone, Serialize, Deserialize)]
pub struct MetricSummary {
    pub data_points: usize,
    pub mean: f64,
    pub min: f64,
    pub max: f64,
    pub trend: TrendDirection,
}

/// Trend direction for time series analysis
#[derive(Debug, Clone, Serialize, Deserialize)]
pub enum TrendDirection {
    Increasing,
    Decreasing,
    Stable,
    Volatile,
}

/// Comprehensive analytics report
#[derive(Debug, Clone, Serialize, Deserialize)]
pub struct AnalyticsReport {
    pub time_range_hours: u32,
    pub generated_at: u64,
    pub metric_summary: HashMap<String, MetricSummary>,
    pub anomaly_summary: HashMap<String, Vec<AnomalyResult>>,
    pub recommendations: Vec<String>,
}

/// Calculate trend direction from a series of values
fn calculate_trend(values: &[f64]) -> TrendDirection {
    if values.len() < 3 {
        return TrendDirection::Stable;
    }

    let first_half_avg = values[..values.len()/2].iter().sum::<f64>() / (values.len()/2) as f64;
    let second_half_avg = values[values.len()/2..].iter().sum::<f64>() / (values.len() - values.len()/2) as f64;
    
    let change_percent = (second_half_avg - first_half_avg) / first_half_avg;
    
    // Calculate volatility
    let mean = values.iter().sum::<f64>() / values.len() as f64;
    let variance = values.iter()
        .map(|x| (x - mean).powi(2))
        .sum::<f64>() / values.len() as f64;
    let coefficient_of_variation = variance.sqrt() / mean;

    if coefficient_of_variation > 0.3 {
        TrendDirection::Volatile
    } else if change_percent > 0.1 {
        TrendDirection::Increasing
    } else if change_percent < -0.1 {
        TrendDirection::Decreasing
    } else {
        TrendDirection::Stable
    }
}

#[cfg(test)]
mod tests {
    use super::*;

    #[tokio::test]
    async fn test_analytics_engine_creation() {
        let config = AnalyticsConfig::default();
        let engine = AnalyticsEngine::new(config).await;
        assert!(engine.is_ok());
    }

    #[tokio::test]
    async fn test_record_metric() {
        let config = AnalyticsConfig::default();
        let engine = AnalyticsEngine::new(config).await.unwrap();
        
        let result = engine.record_metric("test_metric", 42.0, None).await;
        assert!(result.is_ok());
    }

    #[test]
    fn test_trend_calculation() {
        let increasing = vec![1.0, 2.0, 3.0, 4.0, 5.0];
        let decreasing = vec![5.0, 4.0, 3.0, 2.0, 1.0];
        let stable = vec![3.0, 3.1, 2.9, 3.0, 3.1];
        let volatile = vec![1.0, 5.0, 2.0, 8.0, 3.0];

        assert!(matches!(calculate_trend(&increasing), TrendDirection::Increasing));
        assert!(matches!(calculate_trend(&decreasing), TrendDirection::Decreasing));
        assert!(matches!(calculate_trend(&stable), TrendDirection::Stable));
        assert!(matches!(calculate_trend(&volatile), TrendDirection::Volatile));
    }
}<|MERGE_RESOLUTION|>--- conflicted
+++ resolved
@@ -388,12 +388,9 @@
                 max,
                 trend: calculate_trend(&values),
             });
-<<<<<<< HEAD
-=======
 
             // Store metric name for anomaly detection later
             metrics_to_process.push(metric_name.clone());
->>>>>>> 0a2184a3
         }
         
         // Release read lock before anomaly detection
@@ -418,10 +415,7 @@
                 .unwrap()
                 .as_secs(),
             metric_summary,
-<<<<<<< HEAD
-=======
             anomaly_summary: anomaly_summary.clone(),
->>>>>>> 0a2184a3
             recommendations: self.generate_recommendations(&anomaly_summary).await,
             anomaly_summary,
         })
@@ -429,30 +423,7 @@
 
     /// Perform real-time analysis on incoming data
     async fn analyze_real_time(&self, metric_name: &str, value: f64) -> AnyaResult<()> {
-<<<<<<< HEAD
-        // Record metric for real-time analysis (avoid recursion)
-        let mut metadata = HashMap::new();
-        metadata.insert("analysis_type".to_string(), "real_time".to_string());
-        
-        // Direct storage update to avoid recursion
-        let realtime_metric = format!("{}_realtime", metric_name);
-        let data_point = DataPoint {
-            timestamp: SystemTime::now()
-                .duration_since(UNIX_EPOCH)
-                .unwrap()
-                .as_secs(),
-            metric_name: realtime_metric.clone(),
-            value,
-            metadata,
-        };
-        
-        {
-            let mut store = self.data_store.write().await;
-            store.entry(realtime_metric).or_default().push(data_point);
-        }
-=======
         // Skip recording to avoid recursion - just perform analysis
->>>>>>> 0a2184a3
 
         // Trigger immediate anomaly check if significant deviation
         // This is a simplified check - in production, you'd use more sophisticated methods
