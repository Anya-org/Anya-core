--- conflicted
+++ resolved
@@ -1,4 +1,3 @@
-<<<<<<< HEAD
 //! Module documentation for $moduleName
 //!
 //! # Overview
@@ -24,11 +23,6 @@
 //!
 //! # Performance
 //! [Document performance characteristics]
-=======
-use bitcoincore_rpc::{Auth, Client, RpcApi};
-use dlc_btc_lib::{Dlc, ...}; // Added the new import
-use std::error::Error;
->>>>>>> 0824d43b
 
 use bitcoincore_rpc::{Auth, Client, RpcApi};
 use dlc_btc_lib::{Dlc}; // Add other necessary imports here
@@ -73,4 +67,3 @@
 
     // Add more RPC methods as needed
 }
-
