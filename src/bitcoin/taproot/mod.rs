//! Taproot implementation for Bitcoin
//! 
//! This module provides functionality for working with Taproot, including
//! key generation, asset creation, and transaction building.
//!
//! [AIR-3][AIS-3][BPC-3][RES-3] Implementation follows official Bitcoin Improvement Proposals (BIPs)

// [AIR-3][AIS-3][BPC-3][RES-3] Taproot module for Bitcoin asset management
use bitcoin::hashes::sha256;
use bitcoin::secp256k1::{self, Secp256k1, SecretKey};
use bitcoin::taproot::TaprootBuilder;
use bitcoin::ScriptBuf;
use serde::{Deserialize, Serialize};
use std::fmt;

use crate::bitcoin::error::BitcoinError;

/// Errors that can occur during Taproot operations
#[derive(Debug)]
pub enum TaprootError {
    /// Error related to key operations
    KeyError(String),
    /// Error related to script operations
    ScriptError(String),
    /// Error from Taproot operations
    TaprootError(String),
    /// Error from Taproot builder
    BuilderError(String),
    /// Error from Bitcoin operations
    BitcoinError(String),
    /// Error from secp256k1 operations
    Secp256k1Error(secp256k1::Error),
    /// Error from hex operations
    HexError(hex::FromHexError),
    /// Error from input validation
    ValidationError(String),
}

impl fmt::Display for TaprootError {
    fn fmt(&self, f: &mut fmt::Formatter<'_>) -> fmt::Result {
        match self {
            Self::KeyError(e) => write!(f, "Key error: {}", e),
            Self::ScriptError(e) => write!(f, "Script error: {}", e),
            Self::TaprootError(e) => write!(f, "Taproot error: {}", e),
            Self::BuilderError(e) => write!(f, "Builder error: {}", e),
            Self::BitcoinError(e) => write!(f, "Bitcoin error: {}", e),
            Self::Secp256k1Error(e) => write!(f, "Secp256k1 error: {}", e),
            Self::HexError(e) => write!(f, "Hex error: {}", e),
            Self::ValidationError(e) => write!(f, "Validation error: {}", e),
        }
    }
}

impl std::error::Error for TaprootError {}

impl From<bitcoin::secp256k1::Error> for TaprootError {
    fn from(e: bitcoin::secp256k1::Error) -> Self {
        Self::Secp256k1Error(e)
    }
}

impl From<hex::FromHexError> for TaprootError {
    fn from(e: hex::FromHexError) -> Self {
        Self::HexError(e)
    }
}

impl From<BitcoinError> for TaprootError {
    fn from(e: BitcoinError) -> Self {
        Self::BitcoinError(e.to_string())
    }
}

<<<<<<< HEAD
use bitcoin::{
    secp256k1::{self, Secp256k1, SecretKey, Keypair, XOnlyPublicKey, Parity, Message},
    taproot::{self, TapLeafHash, TaprootBuilder, LeafVersion, TaprootSpendInfo, ControlBlock},
    Address, Network, Script, ScriptBuf, Transaction, TxIn, TxOut, Witness,
    transaction::{Version},
    Amount, OutPoint,
    hashes::{sha256, Hash},
    key::{PublicKey, PrivateKey},
    sighash::{SighashCache, Prevouts},
    address::NetworkChecked,
    script::{PushBytes, PushBytesBuf},
    script::Builder,
    opcodes,
    TapSighashType,
    sighash::P2wpkhError,
};
use sha2::{Sha256, Digest};
use super::error::{BitcoinError, BitcoinResult};
use std::collections::HashMap;
use std::str::FromStr;
use rand::{thread_rng, RngCore};
use std::convert::TryInto;
use serde_json;
use hex;
use std::io::Write;
use crate::bitcoin::LockTime;
=======
impl From<bitcoin::taproot::TaprootError> for TaprootError {
    fn from(e: bitcoin::taproot::TaprootError) -> Self {
        Self::TaprootError(e.to_string())
    }
}

impl From<bitcoin::taproot::IncompleteBuilderError> for TaprootError {
    fn from(e: bitcoin::taproot::IncompleteBuilderError) -> Self {
        Self::BuilderError(e.to_string())
    }
}
>>>>>>> 4af4ddf3

/// Taproot Asset structure
#[derive(Debug, Clone, Serialize, Deserialize)]
pub struct TaprootAsset {
    /// Unique identifier for the asset (SHA-256 hash of asset properties)
    pub asset_id: [u8; 32],
    /// Name of the asset (1-32 characters)
    pub name: String,
    /// Total supply of the asset (must be > 0)
    pub supply: u64,
    /// Number of decimal places (0-8)
    pub precision: u8,
    /// Additional metadata (max 1024 bytes)
    pub metadata: String,
    /// Whether the asset has been issued on-chain
    pub issued: bool,
    /// Taproot script leaves for the asset
    pub leaves: Vec<ScriptBuf>,
    /// Number of script leaves
    pub num_leaves: u32,
    /// Issuer's public key (x-only, 32 bytes)
    pub issuer_pubkey: [u8; 32],
}

impl TaprootAsset {
    /// Create a new Taproot asset with the given parameters
    pub fn new(
        name: &str,
        supply: u64,
        precision: u8,
        metadata: &str,
        issuer_secret_key: &[u8],
    ) -> Result<Self, TaprootError> {
        // Validate inputs
        if name.is_empty() || name.len() > 32 {
            return Err(crate::bitcoin::taproot::TaprootError::ValidationError(
                "Asset name must be 1-32 characters".to_string(),
            ));
        }
        
        if supply == 0 {
            return Err(crate::bitcoin::taproot::TaprootError::ValidationError(
                "Supply must be greater than 0".to_string(),
            ));
        }
        
        if precision > 8 {
            return Err(crate::bitcoin::taproot::TaprootError::ValidationError(
                "Precision must be 0-8".to_string(),
            ));
        }
        
        if metadata.as_bytes().len() > 1024 {
            return Err(crate::bitcoin::taproot::TaprootError::ValidationError(
                "Metadata too large (max 1024 bytes)".to_string(),
            ));
        }
        
        // Generate asset ID
        let asset_id = generate_asset_id(name, supply, precision, metadata)?;
        
        // Create the asset script
        let mut builder = bitcoin::blockdata::script::Builder::new();
        builder = builder.push_opcode(bitcoin::opcodes::all::OP_RETURN);
        builder = push_bytes_to_script(builder, &asset_id);
        
        // Initialize the leaves vector with the asset script
        let leaves = vec![builder.into_script()];
        
        // Parse the secret key to get the public key
        let secp = Secp256k1::new();
        let secret_key = SecretKey::from_slice(issuer_secret_key)
            .map_err(|e| crate::bitcoin::taproot::TaprootError::KeyError(e.to_string()))?;
        let (x_only_pubkey, _) = secret_key.public_key(&secp).x_only_public_key();
        
        Ok(Self {
            asset_id,
            name: name.to_string(),
            supply,
            precision,
            metadata: metadata.to_string(),
            issued: true,
            leaves,
            num_leaves: 1,
            issuer_pubkey: x_only_pubkey.serialize(),
        })
    }
    
    /// Create a Taproot-compatible asset script
    /// 
    /// # Returns
    /// A `ScriptBuf` containing the asset script or a `TaprootError` if creation fails
    /// 
    /// # Compliance
    /// - BIP-341/342 (Taproot)
    /// - BIP-352 (Asset protocols)
    pub fn create_asset_script(&self) -> Result<ScriptBuf, TaprootError> {
        use bitcoin::blockdata::opcodes;
        use bitcoin::blockdata::script::Builder;
        
        let mut builder = Builder::new();
        
        // Start with OP_RETURN
        builder = builder.push_opcode(opcodes::all::OP_RETURN);
        
        // Push the asset ID bytes
        builder = push_bytes_to_script(builder, &self.asset_id);
        
        // Push name as bytes (limited to 32 bytes)
        let name_bytes = self.name.as_bytes();
        let name_slice = if name_bytes.len() > 32 { &name_bytes[..32] } else { name_bytes };
        builder = push_bytes_to_script(builder, name_slice);
        
        // Push supply as 8-byte little-endian
        let supply_bytes = self.supply.to_le_bytes();
        builder = push_bytes_to_script(builder, &supply_bytes);
        
        // Push precision as single byte
        builder = builder.push_int(self.precision as i64);
        
        Ok(builder.into_script())
    }
}

/// Generate a new Taproot key pair
/// 
/// # Returns
/// A tuple containing the secret key and corresponding public key
/// 
/// # Compliance
/// - BIP-341/342 (Taproot)
pub fn generate_keypair() -> Result<(SecretKey, bitcoin::key::XOnlyPublicKey), TaprootError> {
    let secp = Secp256k1::new();
    let mut rng = rand::thread_rng();
    let (secret_key, _) = secp.generate_keypair(&mut rng);
    
    // Convert to x-only public key for Taproot
    let x_only = secret_key.x_only_public_key(&secp);
    Ok((secret_key, x_only.0))
}

<<<<<<< HEAD
/// Generate a unique asset ID based on asset properties
pub fn generate_asset_id(name: &str, supply: u64, precision: u8, metadata: &str) -> [u8; 32] {
    let mut hasher = Sha256::new();
    hasher.update(name.as_bytes());
    hasher.update(&supply.to_be_bytes());
    hasher.update(&[precision]);
    hasher.update(metadata.as_bytes());
=======
/// Generate a unique asset ID from the asset's properties
/// 
/// # Arguments
/// * `name` - Name of the asset
/// * `supply` - Total supply of the asset
/// * `precision` - Decimal precision of the asset
/// * `metadata` - Additional metadata for the asset
/// 
/// # Returns
/// A 32-byte array representing the asset ID
fn generate_asset_id(name: &str, supply: u64, precision: u8, metadata: &str) -> Result<[u8; 32], TaprootError> {
    use bitcoin::hashes::{Hash, HashEngine};
>>>>>>> 4af4ddf3
    
    let mut engine = sha256::Hash::engine();
    engine.input(name.as_bytes());
    engine.input(&supply.to_le_bytes());
    engine.input(&[precision]);
    engine.input(metadata.as_bytes());
    
    let hash = sha256::Hash::from_engine(engine);
    Ok(hash.to_byte_array())
}

/// Helper method to push bytes to a script
fn push_bytes_to_script(
    mut builder: bitcoin::blockdata::script::Builder,
    data: &[u8]
) -> bitcoin::blockdata::script::Builder {
    for &byte in data {
        builder = builder.push_int(byte as i64);
    }
    builder
}

/// Create a new Taproot asset
/// 
/// Creates a new Taproot asset with the given parameters
/// 
/// # Arguments
/// * `name` - Name of the asset (1-32 characters)
/// * `supply` - Total supply of the asset (must be > 0)
/// * `precision` - Number of decimal places (0-8)
/// * `metadata` - Additional metadata as a JSON string (max 1024 bytes)
/// * `issuer_secret_key` - Secret key of the asset issuer (32 bytes)
/// 
/// # Returns
/// A new instance of TaprootAsset or an error if validation fails
/// 
/// # Compliance
/// - BIP-341/342 (Taproot)
/// - BIP-352 (Asset protocols)
/// 
/// # Example
/// ```
/// use anya_core::bitcoin::taproot::{create_asset, TaprootAsset};
/// use bitcoin::secp256k1::rand;
/// 
/// let mut rng = rand::thread_rng();
/// let secret_key = bitcoin::secp256k1::SecretKey::new(&mut rng);
/// 
/// let asset = create_asset(
///     "MY_ASSET",
///     1000000,
///     8,
///     "My test asset",
///     &secret_key[..],
/// ).unwrap();
/// ```
pub fn create_asset(
    name: &str,
    supply: u64,
    precision: u8,
    metadata: &str,
<<<<<<< HEAD
) -> BitcoinResult<TaprootAsset> {
=======
    issuer_secret_key: &[u8],
) -> Result<TaprootAsset, BitcoinError> {
>>>>>>> 4af4ddf3
    // Validate inputs
    if name.is_empty() || name.len() > 32 {
        return Err(BitcoinError::InvalidScript(
            "Asset name must be 1-32 characters".to_string()
        ));
    }
    
    if supply == 0 {
        return Err(BitcoinError::InvalidScript(
            "Asset supply must be greater than 0".to_string()
        ));
    }
    
    if precision > 8 {
        return Err(BitcoinError::InvalidScript(
            "Precision must be between 0 and 8".to_string()
        ));
    }
    
    if metadata.len() > 1024 {
        return Err(BitcoinError::InvalidScript(
            "Metadata exceeds maximum length of 1024 bytes".to_string()
        ));
    }
    
    if issuer_secret_key.len() != 32 {
        return Err(BitcoinError::InvalidPrivateKey);
    }
    
    // Create the asset with the provided issuer secret key
    TaprootAsset::new(
        name,
        supply,
        precision,
        metadata,
        issuer_secret_key,
    ).map_err(|e| BitcoinError::TaprootError(e.to_string()))
}

/// Issue a Taproot asset
/// 
/// Creates a transaction that issues the asset to the specified address.
<<<<<<< HEAD
pub fn issue_asset(asset: &TaprootAsset, issuer_secret_key: &[u8]) -> BitcoinResult<String> {
    let secp = Secp256k1::new();
    let secret_key = SecretKey::from_slice(issuer_secret_key)?;
    let keypair = Keypair::from_secret_key(&secp, &secret_key);
    let internal_key = keypair.x_only_public_key().0;

    // Create asset script
    let asset_script = create_asset_script(asset);

    // Create Taproot tree
    let mut builder = TaprootBuilder::new();
    builder = builder.add_leaf(0, asset_script)?;

    // Finalize Taproot
    let spend_info = builder.finalize(&secp, internal_key)?;

    // Create output script
    let output_key = spend_info.output_key();
    let taproot_script = ScriptBuf::new_p2tr(&secp, output_key.into(), None);

    Ok(taproot_script.to_string())
}

/// Verify a Taproot asset
/// 
/// Verifies that the asset was properly issued and that all transfers are valid.
pub fn verify_asset(asset: &TaprootAsset) -> BitcoinResult<bool> {
    // Check if the asset has been issued
    let issuance_tx = match &asset.issuance_tx {
        Some(tx) => tx,
        None => return Err(BitcoinError::TaprootError("Asset has not been issued".to_string())),
    };
    
    // Find the issuance output
    let _issuance_output = issuance_tx.output.iter()
        .find(|output| {
            // Check if this is the asset issuance output (P2TR)
            output.script_pubkey.is_p2tr()
        })
        .ok_or_else(|| BitcoinError::TaprootError("No valid issuance output found in transaction".to_string()))?;
    
    // In a real implementation, we would:
    // 1. Verify the asset metadata in the transaction
    // 2. Verify all subsequent transfers
    // 3. Validate the current holder balances
    
    // For now, we just return true as a placeholder
    Ok(true)
}

/// Create React Native code for asset management
/// 
/// Generates React Native code for managing a Taproot asset.
pub fn create_react_native_asset(asset: &TaprootAsset) -> BitcoinResult<String> {
    // Create a JSON object with the asset parameters
    let asset_json = serde_json::json!({
        "name": asset.name,
        "assetId": hex::encode(asset.asset_id),
        "supply": asset.supply,
        "precision": asset.precision,
        "metadata": asset.metadata,
        "network": "bitcoin",
        "protocol": "taproot"
    });
    
    // Generate React Native component code
    let react_code = format!(
        "import {{ createTaprootAsset }} from '@rgb-sdk';\n\n\
         const assetMetadata = {};\n\n\
         const issuanceTx = await createTaprootAsset({{\n  \
           network: 'bitcoin',\n  \
           metadata: JSON.stringify(assetMetadata),\n  \
           tapTree: 'tr(KEY,{{SILENT_LEAF}})'\n\
         }});",
        asset_json.to_string()
    );
    
    Ok(react_code)
}

/// Create a Taproot transaction
/// 
/// Creates a transaction with Taproot outputs.
pub fn create_taproot_transaction(
    inputs: Vec<TxIn>,
    outputs: Vec<TxOut>,
    taproot_script: &Script,
) -> BitcoinResult<Transaction> {
    // Create a new secp256k1 context
=======
/// 
/// # Arguments
/// * `asset` - The TaprootAsset to issue
/// * `issuer_secret_key` - The issuer's secret key (32 bytes)
/// 
/// # Returns
/// The hex-encoded Taproot output script that locks the asset
/// 
/// # Compliance
/// - BIP-341/342 (Taproot)
/// - BIP-352 (Asset protocols)
pub fn issue_asset(asset: &TaprootAsset, issuer_secret_key: &[u8]) -> Result<String, TaprootError> {
    // Create secp256k1 context
>>>>>>> 4af4ddf3
    let secp = Secp256k1::new();
    
    // Parse the secret key
    let secret_key = secp256k1::SecretKey::from_slice(issuer_secret_key)
        .map_err(|e| TaprootError::KeyError(e.to_string()))?;
    
    // Get the x-only public key
    let (x_only_pubkey, _) = secret_key.public_key(&secp).x_only_public_key();
    
    // Create the asset script
    let asset_script = asset.create_asset_script()?;
    
    // Create a Taproot tree with the asset script following the tr(KEY,{SILENT_LEAF}) pattern
    let mut builder = TaprootBuilder::new();
    
    // Add the asset script as a leaf with depth 1 (SILENT_LEAF)
    builder = builder.add_leaf(1, asset_script.clone())
        .map_err(|e| TaprootError::BuilderError(format!("Failed to add leaf: {}", e)))?;
    
    // Finalize the Taproot tree with the internal key (KEY)
    let taproot_spend_info = builder.finalize(&secp, x_only_pubkey)
        .map_err(|e| TaprootError::TaprootError(format!("Failed to finalize builder: {:?}", e)))?;
    
<<<<<<< HEAD
    Ok(tx)
}

/// Sign a Taproot transaction
/// 
/// Signs a transaction input using Taproot.
pub fn sign_taproot_transaction(
    tx: &mut Transaction,
    input_index: usize,
    txout: &TxOut,
    secret_key: &SecretKey,
    _spend_info: &TaprootSpendInfo,
) -> BitcoinResult<()> {
    // Create secp256k1 context
    let secp = Secp256k1::new();
=======
    // Get the Taproot output script
    let output_key = taproot_spend_info.output_key();
    let output_script = bitcoin::ScriptBuf::new_p2tr(&secp, output_key.into(), None);
>>>>>>> 4af4ddf3
    
    // [AIR-3][AIS-3][BPC-3][RES-3] Verify the output script follows tr(KEY,{SILENT_LEAF}) pattern
    let script_bytes = output_script.as_bytes();
    if script_bytes.len() != 34 || !script_bytes.starts_with(&[0x51, 0x20]) {
        return Err(TaprootError::BuilderError(
            "Output script does not match tr(KEY,{SILENT_LEAF}) pattern".to_string()
        ));
    }
    
<<<<<<< HEAD
    Ok(())
}

/// Verify a Taproot output
/// 
/// Verifies that an output is a valid Taproot output.
pub fn verify_taproot_output(
    output: &TxOut,
    _spend_info: &TaprootSpendInfo,
) -> bool {
    // Check if the output is a Taproot output
    output.script_pubkey.is_p2tr()
}

/// Transfer a Taproot asset
/// 
/// Creates a transaction that transfers the asset from one address to another.
pub fn transfer_asset(transfer: &AssetTransfer) -> BitcoinResult<String> {
    let secp = Secp256k1::new();
    
    // Convert recipient's public key from bytes to XOnlyPublicKey
    let recipient_bytes = hex::decode(&transfer.recipient)?;
    let recipient_pubkey = XOnlyPublicKey::from_slice(&recipient_bytes)?;

    // Create transfer script
    let transfer_script = create_transfer_script(transfer);

    // Build Taproot tree
    let mut builder = TaprootBuilder::new();
    builder = builder.add_leaf(0, transfer_script)?;

    // Finalize Taproot
    let spend_info = builder.finalize(&secp, recipient_pubkey)?;

    // Create output script
    let output_key = spend_info.output_key();
    let taproot_script = ScriptBuf::new_p2tr(&secp, output_key.into(), None);

    Ok(taproot_script.to_string())
}

/// Sign a transaction
/// 
/// Signs all inputs in a transaction.
pub fn sign_transaction(tx: &mut Transaction, secret_key: &[u8], prevouts: &[TxOut]) -> BitcoinResult<()> {
    let secp = Secp256k1::new();
    let secret_key = SecretKey::from_slice(secret_key)?;
    let keypair = Keypair::from_secret_key(&secp, &secret_key);
    
    // Collect input indices first
    let input_indices: Vec<usize> = (0..tx.input.len()).collect();
    
    for input_index in input_indices {
        // Create a fresh sighash cache for each input
        let mut sighash_cache = SighashCache::new(&mut *tx);
        
        // Create signature hash
        let sighash = sighash_cache.p2wpkh_signature_hash(
            input_index,
            &prevouts[input_index].script_pubkey,
            prevouts[input_index].value,
            bitcoin::sighash::EcdsaSighashType::All,
        )?;
        
        // Sign the transaction
        let signature = secp.sign_ecdsa(&Message::from_digest_slice(&sighash[..])?, &secret_key);
        
        // Create the witness
        let mut signature_bytes = signature.serialize_der().to_vec();
        signature_bytes.push(0x01); // SIGHASH_ALL
        
        let witness = Witness::from(vec![
            signature_bytes,
            keypair.public_key().serialize().to_vec(),
        ]);
        
        // Update the witness
        tx.input[input_index].witness = witness;
    }
    
    Ok(())
}

/// Convert a string to a Bitcoin address
pub fn string_to_address(address_str: &str) -> BitcoinResult<Address<NetworkChecked>> {
    Address::from_str(address_str)
        .map(|addr| addr.assume_checked())
        .map_err(|_| BitcoinError::InvalidAddress(address_str.to_string()))
}

/// Convert a string to a Bitcoin address (alias for string_to_address)
pub fn from_str(address_str: &str) -> BitcoinResult<Address<NetworkChecked>> {
    Address::from_str(address_str)
        .map(|addr| addr.assume_checked())
        .map_err(|_| BitcoinError::InvalidAddress(address_str.to_string()))
}

pub fn create_asset_script(asset: &TaprootAsset) -> ScriptBuf {
    let mut builder = Builder::new()
        .push_opcode(opcodes::all::OP_RETURN);

    // Create PushBytesBuf values
    let mut precision_bytes = PushBytesBuf::new();
    precision_bytes.extend_from_slice(&[asset.precision])?;
    
    let mut name_bytes = PushBytesBuf::new();
    name_bytes.extend_from_slice(asset.name.as_bytes())?;
    
    let mut supply_bytes = PushBytesBuf::new();
    supply_bytes.extend_from_slice(&asset.supply.to_le_bytes())?;

    builder = builder
        .push_slice(&precision_bytes)
        .push_slice(&name_bytes)
        .push_slice(&supply_bytes);

    builder.into_script()
}

pub fn create_transfer_script(transfer: &AssetTransfer) -> ScriptBuf {
    let mut builder = Builder::new()
        .push_opcode(opcodes::all::OP_RETURN);

    // Create PushBytesBuf values
    let mut asset_id_push = PushBytesBuf::new();
    asset_id_push.extend_from_slice(&transfer.asset_id)?;
    
    let amount_bytes = transfer.amount.to_le_bytes();
    let mut amount_push = PushBytesBuf::new();
    amount_push.extend_from_slice(&amount_bytes)?;

    builder = builder
        .push_slice(&asset_id_push)
        .push_slice(&amount_push);

    builder.into_script()
}

impl TaprootAsset {
    pub fn issue(&mut self) -> BitcoinResult<String> {
        if self.issued {
            return Err(BitcoinError::AssetAlreadyIssued);
        }
=======
    Ok(hex::encode(output_script.as_bytes()))
}

#[cfg(test)]
mod tests {
    use super::*;
    use bitcoin::secp256k1::rand::rngs::OsRng;
    use bitcoin::secp256k1::Secp256k1;
>>>>>>> 4af4ddf3

    #[test]
    fn test_generate_keypair() {
        let result = generate_keypair();
        assert!(result.is_ok());
        
        let (secret_key, public_key) = result.unwrap();
        
        // Verify the keys are related
        let secp = Secp256k1::new();
        let derived_pubkey = secret_key.x_only_public_key(&secp).0;
        assert_eq!(public_key, derived_pubkey);
    }

    #[test]
    fn test_generate_asset_id() {
        let asset_id1 = generate_asset_id("TEST", 1000, 8, "metadata").unwrap();
        let asset_id2 = generate_asset_id("TEST", 1000, 8, "metadata").unwrap();
        let asset_id3 = generate_asset_id("TEST", 1001, 8, "metadata").unwrap();
        
        // Same inputs should produce same ID
        assert_eq!(asset_id1, asset_id2);
        
        // Different inputs should produce different IDs
        assert_ne!(asset_id1, asset_id3);
        
        // Asset ID should be 32 bytes
        assert_eq!(asset_id1.len(), 32);
    }

<<<<<<< HEAD
    pub fn transfer(&mut self, transfer: AssetTransfer) -> BitcoinResult<String> {
=======
    #[test]
    fn test_taproot_asset_creation() {
>>>>>>> 4af4ddf3
        let secp = Secp256k1::new();
        let mut rng = OsRng;
        let (secret_key, _) = secp.generate_keypair(&mut rng);
        
        let asset = TaprootAsset::new(
            "TESTCOIN",
            1000000,
            8,
            "Test asset metadata",
            &secret_key[..],
        );
        
        assert!(asset.is_ok());
        let asset = asset.unwrap();
        
        assert_eq!(asset.name, "TESTCOIN");
        assert_eq!(asset.supply, 1000000);
        assert_eq!(asset.precision, 8);
        assert_eq!(asset.metadata, "Test asset metadata");
        assert!(asset.issued);
        assert_eq!(asset.num_leaves, 1);
        assert_eq!(asset.leaves.len(), 1);
    }

<<<<<<< HEAD
    pub fn sign_transaction(&self, tx: &mut Transaction, input_index: usize, secret_key: &[u8]) -> BitcoinResult<()> {
=======
    #[test]
    fn test_asset_validation() {
>>>>>>> 4af4ddf3
        let secp = Secp256k1::new();
        let mut rng = OsRng;
        let (secret_key, _) = secp.generate_keypair(&mut rng);
        
        // Test empty name
        let result = TaprootAsset::new("", 1000, 8, "metadata", &secret_key[..]);
        assert!(result.is_err());
        
        // Test name too long
        let long_name = "a".repeat(33);
        let result = TaprootAsset::new(&long_name, 1000, 8, "metadata", &secret_key[..]);
        assert!(result.is_err());
        
        // Test zero supply
        let result = TaprootAsset::new("TEST", 0, 8, "metadata", &secret_key[..]);
        assert!(result.is_err());
        
        // Test precision too high
        let result = TaprootAsset::new("TEST", 1000, 9, "metadata", &secret_key[..]);
        assert!(result.is_err());
        
        // Test metadata too large
        let large_metadata = "a".repeat(1025);
        let result = TaprootAsset::new("TEST", 1000, 8, &large_metadata, &secret_key[..]);
        assert!(result.is_err());
    }

<<<<<<< HEAD
    fn get_previous_output(&self, _input_index: usize) -> BitcoinResult<TxOut> {
        // Placeholder implementation
        Ok(TxOut {
            value: Amount::from_sat(0),
            script_pubkey: ScriptBuf::new()
        })
=======
    #[test]
    fn test_create_asset_script() {
        let secp = Secp256k1::new();
        let mut rng = OsRng;
        let (secret_key, _) = secp.generate_keypair(&mut rng);
        
        let asset = TaprootAsset::new(
            "TEST",
            1000,
            8,
            "metadata",
            &secret_key[..],
        ).unwrap();
        
        let script = asset.create_asset_script();
        assert!(script.is_ok());
        
        let script = script.unwrap();
        assert!(!script.is_empty());
        
        // Should start with OP_RETURN
        let script_bytes = script.as_bytes();
        assert_eq!(script_bytes[0], 0x6a); // OP_RETURN opcode
>>>>>>> 4af4ddf3
    }

<<<<<<< HEAD
/// TaprootValidator for BIP-341/342 compliance checks
pub struct TaprootValidator;

impl TaprootValidator {
    /// Create a new Taproot validator
    pub fn new() -> Self {
        Self
    }
    
    /// Check if an output is a Taproot output
    pub fn is_taproot_output(&self, output: &TxOut) -> bool {
        // Check for Taproot pattern (P2TR)
        output.script_pubkey.is_p2tr()
    }
    
    /// Count Taproot outputs in a transaction
    pub fn count_taproot_outputs(&self, tx: &Transaction) -> usize {
        tx.output.iter()
            .filter(|output| self.is_taproot_output(output))
            .count()
    }
    
    /// Verify Taproot commitments in a transaction (BIP-341)
    pub fn verify_taproot_commitment(&self, tx: &Transaction) -> BitcoinResult<()> {
        // Ensure at least one output uses Taproot
        let taproot_count = self.count_taproot_outputs(tx);
        if taproot_count == 0 {
            return Err(BitcoinError::TaprootError("No Taproot outputs found".to_string()));
        }
        
        // In a real implementation, this would check specific Taproot requirements
        // like proper key tweaking and merkelized script trees
        
        Ok(())
    }
    
    /// Verify Tapscript execution (BIP-342)
    pub fn verify_tapscript(&self, script: &Script) -> BitcoinResult<()> {
        // This is a simplified implementation
        // In reality, this would verify the script against BIP-342 rules
        
        if script.is_empty() {
            return Err(BitcoinError::TaprootError("Empty Tapscript".to_string()));
        }
        
        // In a real implementation, check for opcodes disabled in Tapscript
        
        Ok(())
    }
}

#[cfg(test)]
mod tests {
    use super::*;
    
    #[test]
    fn test_create_asset() {
        let asset = create_asset("TestCoin", 1000000, 8, "{\"description\":\"Test asset\"}")
            ?;
            
        assert_eq!(asset.name, "TestCoin");
        assert_eq!(asset.supply, 1000000);
        assert_eq!(asset.precision, 8);
        assert_eq!(asset.metadata, "{\"description\":\"Test asset\"}");
        assert!(asset.issuance_tx.is_none());
        assert!(asset.holders.is_empty());
    }
    
    #[test]
    fn test_create_react_native_asset() {
        let asset = create_asset("TestCoin", 1000000, 8, "{\"description\":\"Test asset\"}")
            ?;
            
        let code = create_react_native_asset(&asset)
            ?;
            
        assert!(code.contains("createTaprootAsset"));
        assert!(code.contains("TestCoin"));
        assert!(code.contains("1000000"));
=======
    #[test]
    fn test_create_asset_function() {
        let secp = Secp256k1::new();
        let mut rng = OsRng;
        let (secret_key, _) = secp.generate_keypair(&mut rng);
        
        let result = create_asset(
            "TESTCOIN",
            1000000,
            8,
            "Test metadata",
            &secret_key[..],
        );
        
        assert!(result.is_ok());
        let asset = result.unwrap();
        
        assert_eq!(asset.name, "TESTCOIN");
        assert_eq!(asset.supply, 1000000);
        assert_eq!(asset.precision, 8);
        assert_eq!(asset.metadata, "Test metadata");
        assert!(asset.issued);
        assert_eq!(asset.num_leaves, 1);
        assert_eq!(asset.leaves.len(), 1);
>>>>>>> 4af4ddf3
    }
}<|MERGE_RESOLUTION|>--- conflicted
+++ resolved
@@ -71,34 +71,6 @@
     }
 }
 
-<<<<<<< HEAD
-use bitcoin::{
-    secp256k1::{self, Secp256k1, SecretKey, Keypair, XOnlyPublicKey, Parity, Message},
-    taproot::{self, TapLeafHash, TaprootBuilder, LeafVersion, TaprootSpendInfo, ControlBlock},
-    Address, Network, Script, ScriptBuf, Transaction, TxIn, TxOut, Witness,
-    transaction::{Version},
-    Amount, OutPoint,
-    hashes::{sha256, Hash},
-    key::{PublicKey, PrivateKey},
-    sighash::{SighashCache, Prevouts},
-    address::NetworkChecked,
-    script::{PushBytes, PushBytesBuf},
-    script::Builder,
-    opcodes,
-    TapSighashType,
-    sighash::P2wpkhError,
-};
-use sha2::{Sha256, Digest};
-use super::error::{BitcoinError, BitcoinResult};
-use std::collections::HashMap;
-use std::str::FromStr;
-use rand::{thread_rng, RngCore};
-use std::convert::TryInto;
-use serde_json;
-use hex;
-use std::io::Write;
-use crate::bitcoin::LockTime;
-=======
 impl From<bitcoin::taproot::TaprootError> for TaprootError {
     fn from(e: bitcoin::taproot::TaprootError) -> Self {
         Self::TaprootError(e.to_string())
@@ -110,7 +82,6 @@
         Self::BuilderError(e.to_string())
     }
 }
->>>>>>> 4af4ddf3
 
 /// Taproot Asset structure
 #[derive(Debug, Clone, Serialize, Deserialize)]
@@ -252,15 +223,6 @@
     Ok((secret_key, x_only.0))
 }
 
-<<<<<<< HEAD
-/// Generate a unique asset ID based on asset properties
-pub fn generate_asset_id(name: &str, supply: u64, precision: u8, metadata: &str) -> [u8; 32] {
-    let mut hasher = Sha256::new();
-    hasher.update(name.as_bytes());
-    hasher.update(&supply.to_be_bytes());
-    hasher.update(&[precision]);
-    hasher.update(metadata.as_bytes());
-=======
 /// Generate a unique asset ID from the asset's properties
 /// 
 /// # Arguments
@@ -273,7 +235,6 @@
 /// A 32-byte array representing the asset ID
 fn generate_asset_id(name: &str, supply: u64, precision: u8, metadata: &str) -> Result<[u8; 32], TaprootError> {
     use bitcoin::hashes::{Hash, HashEngine};
->>>>>>> 4af4ddf3
     
     let mut engine = sha256::Hash::engine();
     engine.input(name.as_bytes());
@@ -335,12 +296,8 @@
     supply: u64,
     precision: u8,
     metadata: &str,
-<<<<<<< HEAD
-) -> BitcoinResult<TaprootAsset> {
-=======
     issuer_secret_key: &[u8],
 ) -> Result<TaprootAsset, BitcoinError> {
->>>>>>> 4af4ddf3
     // Validate inputs
     if name.is_empty() || name.len() > 32 {
         return Err(BitcoinError::InvalidScript(
@@ -383,97 +340,6 @@
 /// Issue a Taproot asset
 /// 
 /// Creates a transaction that issues the asset to the specified address.
-<<<<<<< HEAD
-pub fn issue_asset(asset: &TaprootAsset, issuer_secret_key: &[u8]) -> BitcoinResult<String> {
-    let secp = Secp256k1::new();
-    let secret_key = SecretKey::from_slice(issuer_secret_key)?;
-    let keypair = Keypair::from_secret_key(&secp, &secret_key);
-    let internal_key = keypair.x_only_public_key().0;
-
-    // Create asset script
-    let asset_script = create_asset_script(asset);
-
-    // Create Taproot tree
-    let mut builder = TaprootBuilder::new();
-    builder = builder.add_leaf(0, asset_script)?;
-
-    // Finalize Taproot
-    let spend_info = builder.finalize(&secp, internal_key)?;
-
-    // Create output script
-    let output_key = spend_info.output_key();
-    let taproot_script = ScriptBuf::new_p2tr(&secp, output_key.into(), None);
-
-    Ok(taproot_script.to_string())
-}
-
-/// Verify a Taproot asset
-/// 
-/// Verifies that the asset was properly issued and that all transfers are valid.
-pub fn verify_asset(asset: &TaprootAsset) -> BitcoinResult<bool> {
-    // Check if the asset has been issued
-    let issuance_tx = match &asset.issuance_tx {
-        Some(tx) => tx,
-        None => return Err(BitcoinError::TaprootError("Asset has not been issued".to_string())),
-    };
-    
-    // Find the issuance output
-    let _issuance_output = issuance_tx.output.iter()
-        .find(|output| {
-            // Check if this is the asset issuance output (P2TR)
-            output.script_pubkey.is_p2tr()
-        })
-        .ok_or_else(|| BitcoinError::TaprootError("No valid issuance output found in transaction".to_string()))?;
-    
-    // In a real implementation, we would:
-    // 1. Verify the asset metadata in the transaction
-    // 2. Verify all subsequent transfers
-    // 3. Validate the current holder balances
-    
-    // For now, we just return true as a placeholder
-    Ok(true)
-}
-
-/// Create React Native code for asset management
-/// 
-/// Generates React Native code for managing a Taproot asset.
-pub fn create_react_native_asset(asset: &TaprootAsset) -> BitcoinResult<String> {
-    // Create a JSON object with the asset parameters
-    let asset_json = serde_json::json!({
-        "name": asset.name,
-        "assetId": hex::encode(asset.asset_id),
-        "supply": asset.supply,
-        "precision": asset.precision,
-        "metadata": asset.metadata,
-        "network": "bitcoin",
-        "protocol": "taproot"
-    });
-    
-    // Generate React Native component code
-    let react_code = format!(
-        "import {{ createTaprootAsset }} from '@rgb-sdk';\n\n\
-         const assetMetadata = {};\n\n\
-         const issuanceTx = await createTaprootAsset({{\n  \
-           network: 'bitcoin',\n  \
-           metadata: JSON.stringify(assetMetadata),\n  \
-           tapTree: 'tr(KEY,{{SILENT_LEAF}})'\n\
-         }});",
-        asset_json.to_string()
-    );
-    
-    Ok(react_code)
-}
-
-/// Create a Taproot transaction
-/// 
-/// Creates a transaction with Taproot outputs.
-pub fn create_taproot_transaction(
-    inputs: Vec<TxIn>,
-    outputs: Vec<TxOut>,
-    taproot_script: &Script,
-) -> BitcoinResult<Transaction> {
-    // Create a new secp256k1 context
-=======
 /// 
 /// # Arguments
 /// * `asset` - The TaprootAsset to issue
@@ -487,7 +353,6 @@
 /// - BIP-352 (Asset protocols)
 pub fn issue_asset(asset: &TaprootAsset, issuer_secret_key: &[u8]) -> Result<String, TaprootError> {
     // Create secp256k1 context
->>>>>>> 4af4ddf3
     let secp = Secp256k1::new();
     
     // Parse the secret key
@@ -511,27 +376,9 @@
     let taproot_spend_info = builder.finalize(&secp, x_only_pubkey)
         .map_err(|e| TaprootError::TaprootError(format!("Failed to finalize builder: {:?}", e)))?;
     
-<<<<<<< HEAD
-    Ok(tx)
-}
-
-/// Sign a Taproot transaction
-/// 
-/// Signs a transaction input using Taproot.
-pub fn sign_taproot_transaction(
-    tx: &mut Transaction,
-    input_index: usize,
-    txout: &TxOut,
-    secret_key: &SecretKey,
-    _spend_info: &TaprootSpendInfo,
-) -> BitcoinResult<()> {
-    // Create secp256k1 context
-    let secp = Secp256k1::new();
-=======
     // Get the Taproot output script
     let output_key = taproot_spend_info.output_key();
     let output_script = bitcoin::ScriptBuf::new_p2tr(&secp, output_key.into(), None);
->>>>>>> 4af4ddf3
     
     // [AIR-3][AIS-3][BPC-3][RES-3] Verify the output script follows tr(KEY,{SILENT_LEAF}) pattern
     let script_bytes = output_script.as_bytes();
@@ -541,151 +388,6 @@
         ));
     }
     
-<<<<<<< HEAD
-    Ok(())
-}
-
-/// Verify a Taproot output
-/// 
-/// Verifies that an output is a valid Taproot output.
-pub fn verify_taproot_output(
-    output: &TxOut,
-    _spend_info: &TaprootSpendInfo,
-) -> bool {
-    // Check if the output is a Taproot output
-    output.script_pubkey.is_p2tr()
-}
-
-/// Transfer a Taproot asset
-/// 
-/// Creates a transaction that transfers the asset from one address to another.
-pub fn transfer_asset(transfer: &AssetTransfer) -> BitcoinResult<String> {
-    let secp = Secp256k1::new();
-    
-    // Convert recipient's public key from bytes to XOnlyPublicKey
-    let recipient_bytes = hex::decode(&transfer.recipient)?;
-    let recipient_pubkey = XOnlyPublicKey::from_slice(&recipient_bytes)?;
-
-    // Create transfer script
-    let transfer_script = create_transfer_script(transfer);
-
-    // Build Taproot tree
-    let mut builder = TaprootBuilder::new();
-    builder = builder.add_leaf(0, transfer_script)?;
-
-    // Finalize Taproot
-    let spend_info = builder.finalize(&secp, recipient_pubkey)?;
-
-    // Create output script
-    let output_key = spend_info.output_key();
-    let taproot_script = ScriptBuf::new_p2tr(&secp, output_key.into(), None);
-
-    Ok(taproot_script.to_string())
-}
-
-/// Sign a transaction
-/// 
-/// Signs all inputs in a transaction.
-pub fn sign_transaction(tx: &mut Transaction, secret_key: &[u8], prevouts: &[TxOut]) -> BitcoinResult<()> {
-    let secp = Secp256k1::new();
-    let secret_key = SecretKey::from_slice(secret_key)?;
-    let keypair = Keypair::from_secret_key(&secp, &secret_key);
-    
-    // Collect input indices first
-    let input_indices: Vec<usize> = (0..tx.input.len()).collect();
-    
-    for input_index in input_indices {
-        // Create a fresh sighash cache for each input
-        let mut sighash_cache = SighashCache::new(&mut *tx);
-        
-        // Create signature hash
-        let sighash = sighash_cache.p2wpkh_signature_hash(
-            input_index,
-            &prevouts[input_index].script_pubkey,
-            prevouts[input_index].value,
-            bitcoin::sighash::EcdsaSighashType::All,
-        )?;
-        
-        // Sign the transaction
-        let signature = secp.sign_ecdsa(&Message::from_digest_slice(&sighash[..])?, &secret_key);
-        
-        // Create the witness
-        let mut signature_bytes = signature.serialize_der().to_vec();
-        signature_bytes.push(0x01); // SIGHASH_ALL
-        
-        let witness = Witness::from(vec![
-            signature_bytes,
-            keypair.public_key().serialize().to_vec(),
-        ]);
-        
-        // Update the witness
-        tx.input[input_index].witness = witness;
-    }
-    
-    Ok(())
-}
-
-/// Convert a string to a Bitcoin address
-pub fn string_to_address(address_str: &str) -> BitcoinResult<Address<NetworkChecked>> {
-    Address::from_str(address_str)
-        .map(|addr| addr.assume_checked())
-        .map_err(|_| BitcoinError::InvalidAddress(address_str.to_string()))
-}
-
-/// Convert a string to a Bitcoin address (alias for string_to_address)
-pub fn from_str(address_str: &str) -> BitcoinResult<Address<NetworkChecked>> {
-    Address::from_str(address_str)
-        .map(|addr| addr.assume_checked())
-        .map_err(|_| BitcoinError::InvalidAddress(address_str.to_string()))
-}
-
-pub fn create_asset_script(asset: &TaprootAsset) -> ScriptBuf {
-    let mut builder = Builder::new()
-        .push_opcode(opcodes::all::OP_RETURN);
-
-    // Create PushBytesBuf values
-    let mut precision_bytes = PushBytesBuf::new();
-    precision_bytes.extend_from_slice(&[asset.precision])?;
-    
-    let mut name_bytes = PushBytesBuf::new();
-    name_bytes.extend_from_slice(asset.name.as_bytes())?;
-    
-    let mut supply_bytes = PushBytesBuf::new();
-    supply_bytes.extend_from_slice(&asset.supply.to_le_bytes())?;
-
-    builder = builder
-        .push_slice(&precision_bytes)
-        .push_slice(&name_bytes)
-        .push_slice(&supply_bytes);
-
-    builder.into_script()
-}
-
-pub fn create_transfer_script(transfer: &AssetTransfer) -> ScriptBuf {
-    let mut builder = Builder::new()
-        .push_opcode(opcodes::all::OP_RETURN);
-
-    // Create PushBytesBuf values
-    let mut asset_id_push = PushBytesBuf::new();
-    asset_id_push.extend_from_slice(&transfer.asset_id)?;
-    
-    let amount_bytes = transfer.amount.to_le_bytes();
-    let mut amount_push = PushBytesBuf::new();
-    amount_push.extend_from_slice(&amount_bytes)?;
-
-    builder = builder
-        .push_slice(&asset_id_push)
-        .push_slice(&amount_push);
-
-    builder.into_script()
-}
-
-impl TaprootAsset {
-    pub fn issue(&mut self) -> BitcoinResult<String> {
-        if self.issued {
-            return Err(BitcoinError::AssetAlreadyIssued);
-        }
-=======
     Ok(hex::encode(output_script.as_bytes()))
 }
 
@@ -694,7 +396,6 @@
     use super::*;
     use bitcoin::secp256k1::rand::rngs::OsRng;
     use bitcoin::secp256k1::Secp256k1;
->>>>>>> 4af4ddf3
 
     #[test]
     fn test_generate_keypair() {
@@ -725,12 +426,8 @@
         assert_eq!(asset_id1.len(), 32);
     }
 
-<<<<<<< HEAD
-    pub fn transfer(&mut self, transfer: AssetTransfer) -> BitcoinResult<String> {
-=======
     #[test]
     fn test_taproot_asset_creation() {
->>>>>>> 4af4ddf3
         let secp = Secp256k1::new();
         let mut rng = OsRng;
         let (secret_key, _) = secp.generate_keypair(&mut rng);
@@ -755,12 +452,8 @@
         assert_eq!(asset.leaves.len(), 1);
     }
 
-<<<<<<< HEAD
-    pub fn sign_transaction(&self, tx: &mut Transaction, input_index: usize, secret_key: &[u8]) -> BitcoinResult<()> {
-=======
     #[test]
     fn test_asset_validation() {
->>>>>>> 4af4ddf3
         let secp = Secp256k1::new();
         let mut rng = OsRng;
         let (secret_key, _) = secp.generate_keypair(&mut rng);
@@ -788,14 +481,6 @@
         assert!(result.is_err());
     }
 
-<<<<<<< HEAD
-    fn get_previous_output(&self, _input_index: usize) -> BitcoinResult<TxOut> {
-        // Placeholder implementation
-        Ok(TxOut {
-            value: Amount::from_sat(0),
-            script_pubkey: ScriptBuf::new()
-        })
-=======
     #[test]
     fn test_create_asset_script() {
         let secp = Secp256k1::new();
@@ -819,90 +504,8 @@
         // Should start with OP_RETURN
         let script_bytes = script.as_bytes();
         assert_eq!(script_bytes[0], 0x6a); // OP_RETURN opcode
->>>>>>> 4af4ddf3
-    }
-
-<<<<<<< HEAD
-/// TaprootValidator for BIP-341/342 compliance checks
-pub struct TaprootValidator;
-
-impl TaprootValidator {
-    /// Create a new Taproot validator
-    pub fn new() -> Self {
-        Self
-    }
-    
-    /// Check if an output is a Taproot output
-    pub fn is_taproot_output(&self, output: &TxOut) -> bool {
-        // Check for Taproot pattern (P2TR)
-        output.script_pubkey.is_p2tr()
-    }
-    
-    /// Count Taproot outputs in a transaction
-    pub fn count_taproot_outputs(&self, tx: &Transaction) -> usize {
-        tx.output.iter()
-            .filter(|output| self.is_taproot_output(output))
-            .count()
-    }
-    
-    /// Verify Taproot commitments in a transaction (BIP-341)
-    pub fn verify_taproot_commitment(&self, tx: &Transaction) -> BitcoinResult<()> {
-        // Ensure at least one output uses Taproot
-        let taproot_count = self.count_taproot_outputs(tx);
-        if taproot_count == 0 {
-            return Err(BitcoinError::TaprootError("No Taproot outputs found".to_string()));
-        }
-        
-        // In a real implementation, this would check specific Taproot requirements
-        // like proper key tweaking and merkelized script trees
-        
-        Ok(())
-    }
-    
-    /// Verify Tapscript execution (BIP-342)
-    pub fn verify_tapscript(&self, script: &Script) -> BitcoinResult<()> {
-        // This is a simplified implementation
-        // In reality, this would verify the script against BIP-342 rules
-        
-        if script.is_empty() {
-            return Err(BitcoinError::TaprootError("Empty Tapscript".to_string()));
-        }
-        
-        // In a real implementation, check for opcodes disabled in Tapscript
-        
-        Ok(())
-    }
-}
-
-#[cfg(test)]
-mod tests {
-    use super::*;
-    
-    #[test]
-    fn test_create_asset() {
-        let asset = create_asset("TestCoin", 1000000, 8, "{\"description\":\"Test asset\"}")
-            ?;
-            
-        assert_eq!(asset.name, "TestCoin");
-        assert_eq!(asset.supply, 1000000);
-        assert_eq!(asset.precision, 8);
-        assert_eq!(asset.metadata, "{\"description\":\"Test asset\"}");
-        assert!(asset.issuance_tx.is_none());
-        assert!(asset.holders.is_empty());
-    }
-    
-    #[test]
-    fn test_create_react_native_asset() {
-        let asset = create_asset("TestCoin", 1000000, 8, "{\"description\":\"Test asset\"}")
-            ?;
-            
-        let code = create_react_native_asset(&asset)
-            ?;
-            
-        assert!(code.contains("createTaprootAsset"));
-        assert!(code.contains("TestCoin"));
-        assert!(code.contains("1000000"));
-=======
+    }
+
     #[test]
     fn test_create_asset_function() {
         let secp = Secp256k1::new();
@@ -927,6 +530,5 @@
         assert!(asset.issued);
         assert_eq!(asset.num_leaves, 1);
         assert_eq!(asset.leaves.len(), 1);
->>>>>>> 4af4ddf3
     }
 }