<<<<<<< HEAD
// Bitcoin Error Module
// [AIR-3][AIS-3][BPC-3]
//
// Defines error types for Bitcoin module operations

use thiserror::Error;
use std::fmt;
=======
// [AIR-3][AIS-3][BPC-3][RES-3] Removed unused import: std::error::Error
// Migrated from OPSource to anya-core
// This file was automatically migrated as part of the Rust-only implementation
// Original file: C:\Users\bmokoka\Downloads\OPSource\src\bitcoin\error.rs
// Bitcoin Error Handling Module
// Implements comprehensive error types and handling for Bitcoin operations
//
// [AIR-3][AIS-3][AIT-2][AIM-2][AIP-2][BPC-3][RES-3]
// This module provides structured error types with comprehensive coverage
// for all Bitcoin-related operations with good resilience characteristics.
// Complete implementation as per official Bitcoin Improvement Proposals (BIPs) standards

use bitcoin::key::FromSliceError;
use bitcoin::secp256k1;
use bitcoin::{
    sighash::P2wpkhError, sighash::TaprootError, taproot::SigFromSliceError,
    taproot::TaprootBuilder, taproot::TaprootBuilderError,
};
use hex::FromHexError;
use thiserror::Error;

/// Bitcoin operation errors
#[derive(Debug, Error)]
pub enum BitcoinError {
    #[error("Failed to sign transaction")]
    SigningError,

    #[error("Failed to create Taproot output: {0}")]
    TaprootError(String),

    #[error("Failed to convert signature")]
    SignatureConversionError,

    #[error("Invalid sighash")]
    InvalidSighash,

    #[error("Invalid public key: {0}")]
    InvalidPublicKey(String),

    #[error("Invalid private key")]
    InvalidPrivateKey,

    #[error("Invalid script: {0}")]
    InvalidScript(String),

    #[error("Invalid address: {0}")]
    InvalidAddress(String),

    #[error("Insufficient funds")]
    InsufficientFunds,
>>>>>>> 4af4ddf3

/// Bitcoin-related errors
#[derive(Debug, Error)]
pub enum BitcoinError {
    /// Wallet errors
    #[error("Wallet error: {0}")]
    Wallet(String),
    
    /// Transaction errors
    #[error("Transaction error: {0}")]
    Transaction(String),
    
    /// Network errors
    #[error("Network error: {0}")]
    Network(String),
    
    /// Transaction not found
    #[error("Transaction not found")]
    TransactionNotFound,

    /// Block not found
    #[error("Block not found")]
    BlockNotFound,

<<<<<<< HEAD
    /// Invalid transaction
=======
    #[error("Network error: {0}")]
    NetworkError(String),

    #[error("Wallet error: {0}")]
    Wallet(String),

    #[error("Lightning error: {0}")]
    Lightning(String),

    #[error("DLC error: {0}")]
    DLC(String),

    #[error("Secp256k1 error: {0}")]
    Secp256k1Error(String),

    #[error("Other error: {0}")]
    Other(String),

    #[error("Asset already issued")]
    AssetAlreadyIssued,

    #[error("Taproot builder error: {0}")]
    TaprootBuilderError(TaprootBuilderError),

    #[error("Invalid secret key")]
    InvalidSecretKey,

    #[error("Invalid witness")]
    InvalidWitness,

    #[error("Hex decoding error")]
    HexDecodingError,

    #[error("Key conversion error")]
    KeyConversionError,

    #[error("IO error: {0}")]
    IOError(String),
    
    #[error("Key error: {0}")]
    KeyError(String),

>>>>>>> 4af4ddf3
    #[error("Invalid transaction: {0}")]
    InvalidTransaction(String),
    
    #[error("Validation error: {0}")]
    ValidationError(String),

    /// Invalid script
    #[error("Invalid script: {0}")]
    InvalidScript(String),
    
    /// Invalid signature
    #[error("Invalid signature: {0}")]
    InvalidSignature(String),
    
    #[error("Encoding error: {0}")]
    EncodingError(String),
    
    #[error("Script error: {0}")]
    ScriptError(String),

<<<<<<< HEAD
    /// Invalid sighash
    #[error("Invalid sighash")]
    InvalidSighash,
    
    /// Signature conversion error
    #[error("Signature conversion error")]
    SignatureConversionError,
    
    /// Invalid secret key
    #[error("Invalid secret key")]
    InvalidSecretKey,
    
    /// Invalid private key
    #[error("Invalid private key")]
    InvalidPrivateKey,
    
    /// Taproot error
    #[error("Taproot error: {0}")]
    TaprootError(String),
    
    /// Key error
    #[error("Key error: {0}")]
    KeyError(String),

    /// Protocol error
    #[error("Protocol error: {0}")]
    Protocol(String),
    
    /// SPV error
    #[error("SPV error: {0}")]
    SPVError(String),
    
    /// Compliance error
    #[error("BPC-{0} requires: {1}")]
    ComplianceError(u8, String),
    
    /// Signing error
    #[error("Signing error")]
    SigningError,
    
    /// Invalid address
    #[error("Invalid address: {0}")]
    InvalidAddress(String),
    
    /// Asset already issued
    #[error("Asset already issued")]
    AssetAlreadyIssued,
    
    /// Other errors
    #[error("{0}")]
    Other(String),
}

/// Result type for Bitcoin operations
pub type BitcoinResult<T> = Result<T, BitcoinError>;

impl From<bitcoin::secp256k1::Error> for BitcoinError {
    fn from(error: bitcoin::secp256k1::Error) -> Self {
        BitcoinError::KeyError(error.to_string())
    }
}

impl From<hex::Error> for BitcoinError {
    fn from(error: hex::Error) -> Self {
        BitcoinError::Other(format!("Hex error: {}", error))
    }
}

impl From<bitcoin_hashes::Error> for BitcoinError {
    fn from(error: bitcoin_hashes::Error) -> Self {
        BitcoinError::Other(format!("Hash error: {}", error))
    }
}

impl From<bitcoin::psbt::Error> for BitcoinError {
    fn from(error: bitcoin::psbt::Error) -> Self {
        BitcoinError::TaprootError(error.to_string())
    }
}

impl From<bitcoin::key::Error> for BitcoinError {
    fn from(error: bitcoin::key::Error) -> Self {
        BitcoinError::KeyError(error.to_string())
    }
}

impl From<bitcoin::ecdsa::Error> for BitcoinError {
    fn from(error: bitcoin::ecdsa::Error) -> Self {
        BitcoinError::Other(format!("Sighash error: {}", error))
    }
}

impl From<std::io::Error> for BitcoinError {
    fn from(error: std::io::Error) -> Self {
        BitcoinError::Other(format!("IO error: {}", error))
    }
}

impl From<anyhow::Error> for BitcoinError {
    fn from(error: anyhow::Error) -> Self {
        BitcoinError::Other(error.to_string())
    }
}

impl From<serde_json::Error> for BitcoinError {
    fn from(error: serde_json::Error) -> Self {
        BitcoinError::Other(format!("JSON error: {}", error))
    }
}

impl From<bitcoin::address::Error> for BitcoinError {
    fn from(error: bitcoin::address::Error) -> Self {
        BitcoinError::InvalidAddress(error.to_string())
    }
}

// Additional helper methods
impl BitcoinError {
    /// Create a wallet error with a message
    pub fn wallet<S: ToString>(msg: S) -> Self {
        BitcoinError::Wallet(msg.to_string())
    }
    
    /// Create a transaction error with a message
    pub fn transaction<S: ToString>(msg: S) -> Self {
        BitcoinError::Transaction(msg.to_string())
    }
    
    /// Create a network error with a message
    pub fn network<S: ToString>(msg: S) -> Self {
        BitcoinError::Network(msg.to_string())
    }
    
    /// Create a protocol error with a message
    pub fn protocol<S: ToString>(msg: S) -> Self {
        BitcoinError::Protocol(msg.to_string())
    }
}
=======
    #[error("Invalid oracle signature")]
    InvalidOracleSignature,

    #[error("P2WPKH error: {0}")]
    P2wpkhError(String),

    #[error("Invalid contract: {0}")]
    InvalidContract(String),

    #[error("Wallet not found: {0}")]
    WalletNotFound(String),

    #[error("Invalid wallet: {0}")]
    InvalidWallet(String),

    #[error("Transaction error: {0}")]
    TransactionError(String),

    // [AIR-3][AIS-3][BPC-3][RES-3] Invalid configuration error
    // This follows official Bitcoin Improvement Proposals (BIPs) standards for configuration validation
    #[error("Invalid configuration: {0}")]
    InvalidConfiguration(String),

    #[error("Storage error: {0}")]
    StorageError(String),

    #[error("Serialization error: {0}")]
    SerializationError(String),

    #[error("Authentication error: {0}")]
    AuthenticationError(String),

    #[error("Internal error: {0}")]
    InternalError(String),
    
    // [AIR-3][AIS-3][BPC-3][RES-3] Configuration error handling
    // This follows official Bitcoin Improvement Proposals (BIPs) standards for error handling
    #[error("Configuration error: {0}")]
    ConfigError(String),

    #[error("Key derivation error: {0}")]
    KeyDerivation(String),
}

impl From<TaprootBuilderError> for BitcoinError {
    fn from(err: TaprootBuilderError) -> Self {
        BitcoinError::TaprootBuilderError(err)
    }
}

impl From<secp256k1::Error> for BitcoinError {
    fn from(error: secp256k1::Error) -> Self {
        BitcoinError::Secp256k1Error(error.to_string())
    }
}

impl From<TaprootBuilder> for BitcoinError {
    fn from(_: TaprootBuilder) -> Self {
        BitcoinError::TaprootError("Taproot builder error".to_string())
    }
}

impl From<SigFromSliceError> for BitcoinError {
    fn from(_: SigFromSliceError) -> Self {
        BitcoinError::SignatureConversionError
    }
}

impl From<FromHexError> for BitcoinError {
    fn from(_: FromHexError) -> Self {
        BitcoinError::HexDecodingError
    }
}

impl From<FromSliceError> for BitcoinError {
    fn from(_: FromSliceError) -> Self {
        BitcoinError::KeyConversionError
    }
}

// Implementation for TaprootError
impl From<TaprootError> for BitcoinError {
    fn from(error: TaprootError) -> Self {
        BitcoinError::TaprootError(error.to_string())
    }
}

impl From<P2wpkhError> for BitcoinError {
    fn from(err: P2wpkhError) -> Self {
        BitcoinError::P2wpkhError(err.to_string())
    }
}

/// Result type for Bitcoin operations
pub type BitcoinResult<T> = Result<T, BitcoinError>;
>>>>>>> 4af4ddf3
<|MERGE_RESOLUTION|>--- conflicted
+++ resolved
@@ -1,12 +1,3 @@
-<<<<<<< HEAD
-// Bitcoin Error Module
-// [AIR-3][AIS-3][BPC-3]
-//
-// Defines error types for Bitcoin module operations
-
-use thiserror::Error;
-use std::fmt;
-=======
 // [AIR-3][AIS-3][BPC-3][RES-3] Removed unused import: std::error::Error
 // Migrated from OPSource to anya-core
 // This file was automatically migrated as part of the Rust-only implementation
@@ -57,39 +48,18 @@
 
     #[error("Insufficient funds")]
     InsufficientFunds,
->>>>>>> 4af4ddf3
-
-/// Bitcoin-related errors
-#[derive(Debug, Error)]
-pub enum BitcoinError {
-    /// Wallet errors
+
+    #[error("Transaction not found")]
+    TransactionNotFound,
+
+    #[error("Block not found")]
+    BlockNotFound,
+
+    #[error("Network error: {0}")]
+    NetworkError(String),
+
     #[error("Wallet error: {0}")]
     Wallet(String),
-    
-    /// Transaction errors
-    #[error("Transaction error: {0}")]
-    Transaction(String),
-    
-    /// Network errors
-    #[error("Network error: {0}")]
-    Network(String),
-    
-    /// Transaction not found
-    #[error("Transaction not found")]
-    TransactionNotFound,
-
-    /// Block not found
-    #[error("Block not found")]
-    BlockNotFound,
-
-<<<<<<< HEAD
-    /// Invalid transaction
-=======
-    #[error("Network error: {0}")]
-    NetworkError(String),
-
-    #[error("Wallet error: {0}")]
-    Wallet(String),
 
     #[error("Lightning error: {0}")]
     Lightning(String),
@@ -127,18 +97,12 @@
     #[error("Key error: {0}")]
     KeyError(String),
 
->>>>>>> 4af4ddf3
     #[error("Invalid transaction: {0}")]
     InvalidTransaction(String),
     
     #[error("Validation error: {0}")]
     ValidationError(String),
 
-    /// Invalid script
-    #[error("Invalid script: {0}")]
-    InvalidScript(String),
-    
-    /// Invalid signature
     #[error("Invalid signature: {0}")]
     InvalidSignature(String),
     
@@ -148,146 +112,6 @@
     #[error("Script error: {0}")]
     ScriptError(String),
 
-<<<<<<< HEAD
-    /// Invalid sighash
-    #[error("Invalid sighash")]
-    InvalidSighash,
-    
-    /// Signature conversion error
-    #[error("Signature conversion error")]
-    SignatureConversionError,
-    
-    /// Invalid secret key
-    #[error("Invalid secret key")]
-    InvalidSecretKey,
-    
-    /// Invalid private key
-    #[error("Invalid private key")]
-    InvalidPrivateKey,
-    
-    /// Taproot error
-    #[error("Taproot error: {0}")]
-    TaprootError(String),
-    
-    /// Key error
-    #[error("Key error: {0}")]
-    KeyError(String),
-
-    /// Protocol error
-    #[error("Protocol error: {0}")]
-    Protocol(String),
-    
-    /// SPV error
-    #[error("SPV error: {0}")]
-    SPVError(String),
-    
-    /// Compliance error
-    #[error("BPC-{0} requires: {1}")]
-    ComplianceError(u8, String),
-    
-    /// Signing error
-    #[error("Signing error")]
-    SigningError,
-    
-    /// Invalid address
-    #[error("Invalid address: {0}")]
-    InvalidAddress(String),
-    
-    /// Asset already issued
-    #[error("Asset already issued")]
-    AssetAlreadyIssued,
-    
-    /// Other errors
-    #[error("{0}")]
-    Other(String),
-}
-
-/// Result type for Bitcoin operations
-pub type BitcoinResult<T> = Result<T, BitcoinError>;
-
-impl From<bitcoin::secp256k1::Error> for BitcoinError {
-    fn from(error: bitcoin::secp256k1::Error) -> Self {
-        BitcoinError::KeyError(error.to_string())
-    }
-}
-
-impl From<hex::Error> for BitcoinError {
-    fn from(error: hex::Error) -> Self {
-        BitcoinError::Other(format!("Hex error: {}", error))
-    }
-}
-
-impl From<bitcoin_hashes::Error> for BitcoinError {
-    fn from(error: bitcoin_hashes::Error) -> Self {
-        BitcoinError::Other(format!("Hash error: {}", error))
-    }
-}
-
-impl From<bitcoin::psbt::Error> for BitcoinError {
-    fn from(error: bitcoin::psbt::Error) -> Self {
-        BitcoinError::TaprootError(error.to_string())
-    }
-}
-
-impl From<bitcoin::key::Error> for BitcoinError {
-    fn from(error: bitcoin::key::Error) -> Self {
-        BitcoinError::KeyError(error.to_string())
-    }
-}
-
-impl From<bitcoin::ecdsa::Error> for BitcoinError {
-    fn from(error: bitcoin::ecdsa::Error) -> Self {
-        BitcoinError::Other(format!("Sighash error: {}", error))
-    }
-}
-
-impl From<std::io::Error> for BitcoinError {
-    fn from(error: std::io::Error) -> Self {
-        BitcoinError::Other(format!("IO error: {}", error))
-    }
-}
-
-impl From<anyhow::Error> for BitcoinError {
-    fn from(error: anyhow::Error) -> Self {
-        BitcoinError::Other(error.to_string())
-    }
-}
-
-impl From<serde_json::Error> for BitcoinError {
-    fn from(error: serde_json::Error) -> Self {
-        BitcoinError::Other(format!("JSON error: {}", error))
-    }
-}
-
-impl From<bitcoin::address::Error> for BitcoinError {
-    fn from(error: bitcoin::address::Error) -> Self {
-        BitcoinError::InvalidAddress(error.to_string())
-    }
-}
-
-// Additional helper methods
-impl BitcoinError {
-    /// Create a wallet error with a message
-    pub fn wallet<S: ToString>(msg: S) -> Self {
-        BitcoinError::Wallet(msg.to_string())
-    }
-    
-    /// Create a transaction error with a message
-    pub fn transaction<S: ToString>(msg: S) -> Self {
-        BitcoinError::Transaction(msg.to_string())
-    }
-    
-    /// Create a network error with a message
-    pub fn network<S: ToString>(msg: S) -> Self {
-        BitcoinError::Network(msg.to_string())
-    }
-    
-    /// Create a protocol error with a message
-    pub fn protocol<S: ToString>(msg: S) -> Self {
-        BitcoinError::Protocol(msg.to_string())
-    }
-}
-=======
     #[error("Invalid oracle signature")]
     InvalidOracleSignature,
 
@@ -382,5 +206,4 @@
 }
 
 /// Result type for Bitcoin operations
-pub type BitcoinResult<T> = Result<T, BitcoinError>;
->>>>>>> 4af4ddf3
+pub type BitcoinResult<T> = Result<T, BitcoinError>;