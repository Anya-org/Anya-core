// Bitcoin Interface Module
// Implements a clean API for Bitcoin network operations
//
// [AIR-3][AIS-3][AIT-2][AIM-2][AIP-2][BPC-3][AIP-3][PFM-2]
// This module provides high interoperability with full Bitcoin protocol compliance
// and comprehensive security measures for network operations.

// [AIR-3][AIS-3][RES-3]
// BitcoinInterface trait for hexagonal architecture pattern
// Following official Bitcoin Improvement Proposals (BIPs) standards

// [AIR-3][AIS-3][BPC-3][RES-3] Import necessary dependencies for Bitcoin interface
// This follows official Bitcoin Improvement Proposals (BIPs) standards for hexagonal architecture
use std::error::Error as StdError;
use std::sync::Arc;
// [AIR-3][AIS-3][BPC-3][RES-3] Removed unused import: async_trait::async_trait

// Re-export bitcoin types for use by other modules
pub use bitcoin::{Address, Transaction, Block, Network};
pub use crate::bitcoin::error::{BitcoinError, BitcoinResult};

// [AIR-3][AIS-3][BPC-3][RES-3] Import Bitcoin configuration
// This follows official Bitcoin Improvement Proposals (BIPs) standards for configuration management
use crate::config::BitcoinConfig as ConfigBitcoinConfig;
use crate::bitcoin::config::BitcoinConfig as BitcoinInternalConfig;
// Use fully qualified paths to avoid type conflicts

// Export our sub-modules
pub mod block;
pub mod transaction;
pub mod network;

// Re-export types for convenience
pub use block::{BlockHeader, BlockInfo};
pub use transaction::TransactionInfo;
pub use network::NetworkStatus;

/// Bitcoin implementation type selection enum
/// 
/// This enum allows for runtime selection between different Bitcoin
/// implementations while maintaining a consistent API.
#[derive(Debug, Clone, Copy, PartialEq, Eq)]
pub enum BitcoinImplementationType {
    /// Use the Rust bitcoin implementation (rust-bitcoin, BDK)
    Rust,
    Core,
    Electrum,
    Custom,
    Web3,
    RPC,
}

/// Generic Bitcoin address type that works across implementations
/// 
/// This abstraction allows us to represent Bitcoin addresses
/// consistently regardless of the underlying implementation.
#[derive(Debug, Clone, PartialEq, Eq)]
pub struct BitcoinAddress {
    /// The actual Bitcoin address string (e.g., "bc1q...")
    pub address: String,
    /// The type of address (P2PKH, P2WPKH, etc.)
    pub address_type: AddressType,
}

/// Address types supported by both implementations
/// 
/// These represent all the major Bitcoin address types supported
/// across our implementations.
#[derive(Debug, Clone, Copy, PartialEq, Eq, Hash)]
pub enum AddressType {
    /// Legacy addresses (1...)
    P2PKH,
    /// Pay to Script Hash addresses (3...)
    P2SH,
    /// SegWit v0 addresses (bc1q...)
    P2WPKH,
    /// SegWit v0 script addresses
    P2WSH,
    /// Taproot addresses (SegWit v1, bc1p...)
    P2TR,
}

/// Transaction representation that works across implementations
/// 
/// This provides a common structure for representing Bitcoin transactions
/// regardless of the underlying implementation details.
#[derive(Debug, Clone)]
pub struct BitcoinTransaction {
    /// Transaction ID (hash)
    pub txid: String,
    /// Transaction version number
    pub version: u32,
    /// Transaction inputs (sources of funds)
    pub inputs: Vec<TransactionInput>,
    /// Transaction outputs (destinations of funds)
    pub outputs: Vec<TransactionOutput>,
    /// Transaction locktime
    pub locktime: u32,
    /// Transaction size in bytes
    pub size: usize,
    /// Transaction weight for fee calculation
    pub weight: usize,
    /// Optional transaction fee in satoshis
    pub fee: Option<u64>,
}

/// Transaction input data
/// 
/// Represents a source of funds in a Bitcoin transaction
#[derive(Debug, Clone)]
pub struct TransactionInput {
    /// Reference to the transaction containing the output being spent
    pub txid: String,
    /// The output index in the referenced transaction
    pub vout: u32,
    /// Script that satisfies the spending conditions
    pub script_sig: Vec<u8>,
    /// Sequence number (used for replace-by-fee, timelocks)
    pub sequence: u32,
    /// Witness data for SegWit transactions
    pub witness: Option<Vec<Vec<u8>>>,
}

/// Transaction output data
/// 
/// Represents a destination of funds in a Bitcoin transaction
#[derive(Debug, Clone)]
pub struct TransactionOutput {
    /// Amount in satoshis
    pub value: u64,
    /// Script defining spending conditions
    pub script_pubkey: Vec<u8>,
    /// Optional human-readable address
    pub address: Option<String>,
}

/// Block header information
/// 
/// Contains the core data from a Bitcoin block header
#[derive(Debug, Clone)]
pub struct BlockHeader {
    /// Block version
    pub version: i32,
    /// Hash of the previous block
    pub prev_blockhash: String,
    /// Merkle root of all transactions
    pub merkle_root: String,
    /// Block timestamp
    pub time: u32,
    /// Difficulty target in compact format
    pub bits: u32,
    /// Nonce value for proof of work
    pub nonce: u32,
}

/// Common interface for Bitcoin operations
/// 
/// This trait defines the contract that all Bitcoin implementations must fulfill.
/// It follows the "port" concept from hexagonal architecture, allowing different
/// adapters (implementations) to be plugged in while maintaining a consistent API.
/// 
/// [AIR-3][AIS-3][BPC-3][RES-3]
/// Complete implementation as per official Bitcoin Improvement Proposals (BIPs) standards
#[async_trait::async_trait]
pub trait BitcoinInterface: Send + Sync {
    /// Get transaction by txid
    /// 
    /// Retrieves detailed information about a transaction given its ID.
    async fn get_transaction(&self, txid: &str) -> BitcoinResult<Transaction>;
    
    /// Get block by hash
    /// 
    /// Retrieves all transactions in a block given the block hash.
    async fn get_block(&self, hash: &str) -> BitcoinResult<Block>;
    
    /// Get current blockchain height
    /// 
    /// Returns the current height of the blockchain (number of blocks).
    async fn get_block_height(&self) -> BitcoinResult<u32>;
    
    /// Generate a new address
    /// 
    /// Creates a new Bitcoin address of the specified type.
    async fn generate_address(&self, address_type: AddressType) -> BitcoinResult<Address>;
    
    /// Create and sign a transaction
    /// 
    /// Creates a transaction sending to specified outputs with the given fee rate.
    /// The implementation handles input selection, change addresses, and signing.
    async fn create_transaction(
        &self,
        outputs: Vec<(String, u64)>,
        fee_rate: u64,
    ) -> BitcoinResult<Transaction>;
    
    /// Broadcast a transaction to the network
    /// 
    /// Sends a signed transaction to the Bitcoin network.
    async fn broadcast_transaction(&self, transaction: &Transaction) -> BitcoinResult<String>;
    
    /// Get balance for wallet/address
    /// 
    /// Returns the current balance of the wallet in satoshis.
    async fn get_balance(&self, address: &Address) -> BitcoinResult<u64>;
    
    /// Estimate fee for a transaction
    /// 
    /// Estimates the fee rate (in sat/vB) needed for confirmation within target_blocks.
    async fn estimate_fee(&self, target_blocks: u8) -> BitcoinResult<u64>;
    
    /// Get block header by hash
    /// 
    /// Retrieves block header information for a given block hash.
    async fn get_block_header(&self, hash: &str) -> BitcoinResult<BlockHeader>;

    /// Verify a merkle proof
    /// 
    /// Verifies a merkle proof for a given transaction hash and block header.
    async fn verify_merkle_proof(&self, tx_hash: &str, block_header: &BlockHeader) -> BitcoinResult<bool>;

    /// Send a transaction
    /// 
    /// Sends a transaction to the network.
    async fn send_transaction(&self, tx: &Transaction) -> BitcoinResult<String>;

    /// Implementation type
    /// 
    /// Returns which implementation type is being used.
    fn implementation_type(&self) -> BitcoinImplementationType;
}

/// Create a new Bitcoin interface with the specified implementation type
/// 
/// This factory function creates and returns a Bitcoin interface implementation
/// based on the requested type and configuration.
/// 
/// [AIR-3][BPC-3] Implementation according to official Bitcoin Improvement Proposals (BIPs)
pub fn create_bitcoin_interface(
    implementation_type: BitcoinImplementationType,
<<<<<<< HEAD
    config: &Config,
) -> Arc<dyn BitcoinInterface> {
=======
    config: &ConfigBitcoinConfig,
) -> Result<Arc<dyn BitcoinInterface + 'static>, Box<dyn StdError>> {
    // [AIR-3][AIS-3][BPC-3][RES-3] Convert from config::BitcoinConfig to bitcoin::config::BitcoinConfig
    // This follows official Bitcoin Improvement Proposals (BIPs) standards for configuration handling
    let _internal_config = BitcoinInternalConfig {
        enabled: true,
        network: config.network.clone(),
        rpc_url: Some(config.rpc_url.clone()),
        auth: config.username.clone().zip(config.password.clone()),
        min_confirmations: 6,
        default_fee_rate: 10,
        wallet_path: None,
    };
>>>>>>> 4af4ddf3
    match implementation_type {
        BitcoinImplementationType::Rust => {
            // Use the Rust implementation
            #[cfg(feature = "rust-bitcoin")]
            {
                match crate::bitcoin::rust::RustBitcoinImplementation::new(&_internal_config) {
                    Ok(implementation) => Ok(Arc::new(implementation) as Arc<dyn BitcoinInterface + 'static>),
                    Err(e) => Err(Box::new(BitcoinError::ConfigError(e.to_string())))
                }
            }
            #[cfg(not(feature = "rust-bitcoin"))]
            {
                Err(Box::new(BitcoinError::ConfigError("Rust Bitcoin implementation requested but feature 'rust-bitcoin' is not enabled".to_string())))
            }
        }
        _ => {
            // Create a Rust implementation for all other cases
            #[cfg(feature = "rust-bitcoin")]
            {
                match crate::bitcoin::rust::RustBitcoinImplementation::new(&_internal_config) {
                    Ok(implementation) => Ok(Arc::new(implementation) as Arc<dyn BitcoinInterface + 'static>),
                    Err(e) => Err(Box::new(BitcoinError::ConfigError(e.to_string())))
                }
            }
            #[cfg(not(feature = "rust-bitcoin"))]
            {
                Err(Box::new(BitcoinError::ConfigError("No Bitcoin implementation available for the requested type".to_string())))
            }
        }
    }
}

/// Get the current Bitcoin interface based on configuration
/// 
/// This function returns the appropriate Bitcoin interface implementation
/// based on the current configuration settings.
<<<<<<< HEAD
pub fn get_current_bitcoin_interface(config: &Config) -> Arc<dyn BitcoinInterface> {
    // Always use Rust implementation
    create_bitcoin_interface(BitcoinImplementationType::Rust, config)
}

pub struct BitcoinInterfaceConfig {
    pub implementation_type: BitcoinImplementationType,
    pub network: Network,
    pub rpc_url: Option<String>,
    pub rpc_user: Option<String>,
    pub rpc_password: Option<String>,
}

impl Default for BitcoinInterfaceConfig {
    fn default() -> Self {
        Self {
            implementation_type: BitcoinImplementationType::Rust,
            network: Network::Bitcoin,
            rpc_url: None,
            rpc_user: None,
            rpc_password: None,
        }
    }
}

#[cfg(test)]
mod tests {
    use super::*;
    
    #[test]
    fn test_interface_creation() -> Result<(), Box<dyn Error>> {
        let config = Config::default();
        
        // Test Rust implementation
        let rust_impl = get_current_bitcoin_interface(&config);
        assert_eq!(rust_impl.implementation_type(), BitcoinImplementationType::Rust);
        Ok(())
    }
} 
=======
/// 
/// [AIR-3][BPC-3] Implementation according to official Bitcoin Improvement Proposals (BIPs)
pub fn get_current_bitcoin_interface(config: &ConfigBitcoinConfig) -> Result<Arc<dyn BitcoinInterface + 'static>, Box<dyn StdError>> {
    // [AIR-3][AIS-3][BPC-3][RES-3] Convert from config::BitcoinConfig to bitcoin::config::BitcoinConfig
    // This follows official Bitcoin Improvement Proposals (BIPs) standards for configuration handling
    let _internal_config = BitcoinInternalConfig {
        enabled: true,
        network: config.network.clone(),
        rpc_url: Some(config.rpc_url.clone()),
        auth: config.username.clone().zip(config.password.clone()),
        min_confirmations: 6,
        default_fee_rate: 10,
        wallet_path: None,
    };
    // [AIR-3][AIS-3][BPC-3][RES-3] Create a Rust implementation of the Bitcoin interface
    // Properly handle error conversion to avoid Box<dyn StdError> sizing issues
    let implementation = match crate::bitcoin::rust::RustBitcoinImplementation::new(&_internal_config) {
        Ok(impl_instance) => impl_instance,
        Err(e) => return Err(Box::new(BitcoinError::ConfigError(e.to_string()))),
    };
    Ok(Arc::new(implementation))
}
>>>>>>> 4af4ddf3
<|MERGE_RESOLUTION|>--- conflicted
+++ resolved
@@ -24,16 +24,6 @@
 use crate::config::BitcoinConfig as ConfigBitcoinConfig;
 use crate::bitcoin::config::BitcoinConfig as BitcoinInternalConfig;
 // Use fully qualified paths to avoid type conflicts
-
-// Export our sub-modules
-pub mod block;
-pub mod transaction;
-pub mod network;
-
-// Re-export types for convenience
-pub use block::{BlockHeader, BlockInfo};
-pub use transaction::TransactionInfo;
-pub use network::NetworkStatus;
 
 /// Bitcoin implementation type selection enum
 /// 
@@ -237,10 +227,6 @@
 /// [AIR-3][BPC-3] Implementation according to official Bitcoin Improvement Proposals (BIPs)
 pub fn create_bitcoin_interface(
     implementation_type: BitcoinImplementationType,
-<<<<<<< HEAD
-    config: &Config,
-) -> Arc<dyn BitcoinInterface> {
-=======
     config: &ConfigBitcoinConfig,
 ) -> Result<Arc<dyn BitcoinInterface + 'static>, Box<dyn StdError>> {
     // [AIR-3][AIS-3][BPC-3][RES-3] Convert from config::BitcoinConfig to bitcoin::config::BitcoinConfig
@@ -254,7 +240,6 @@
         default_fee_rate: 10,
         wallet_path: None,
     };
->>>>>>> 4af4ddf3
     match implementation_type {
         BitcoinImplementationType::Rust => {
             // Use the Rust implementation
@@ -291,47 +276,6 @@
 /// 
 /// This function returns the appropriate Bitcoin interface implementation
 /// based on the current configuration settings.
-<<<<<<< HEAD
-pub fn get_current_bitcoin_interface(config: &Config) -> Arc<dyn BitcoinInterface> {
-    // Always use Rust implementation
-    create_bitcoin_interface(BitcoinImplementationType::Rust, config)
-}
-
-pub struct BitcoinInterfaceConfig {
-    pub implementation_type: BitcoinImplementationType,
-    pub network: Network,
-    pub rpc_url: Option<String>,
-    pub rpc_user: Option<String>,
-    pub rpc_password: Option<String>,
-}
-
-impl Default for BitcoinInterfaceConfig {
-    fn default() -> Self {
-        Self {
-            implementation_type: BitcoinImplementationType::Rust,
-            network: Network::Bitcoin,
-            rpc_url: None,
-            rpc_user: None,
-            rpc_password: None,
-        }
-    }
-}
-
-#[cfg(test)]
-mod tests {
-    use super::*;
-    
-    #[test]
-    fn test_interface_creation() -> Result<(), Box<dyn Error>> {
-        let config = Config::default();
-        
-        // Test Rust implementation
-        let rust_impl = get_current_bitcoin_interface(&config);
-        assert_eq!(rust_impl.implementation_type(), BitcoinImplementationType::Rust);
-        Ok(())
-    }
-} 
-=======
 /// 
 /// [AIR-3][BPC-3] Implementation according to official Bitcoin Improvement Proposals (BIPs)
 pub fn get_current_bitcoin_interface(config: &ConfigBitcoinConfig) -> Result<Arc<dyn BitcoinInterface + 'static>, Box<dyn StdError>> {
@@ -353,5 +297,4 @@
         Err(e) => return Err(Box::new(BitcoinError::ConfigError(e.to_string()))),
     };
     Ok(Arc::new(implementation))
-}
->>>>>>> 4af4ddf3
+}