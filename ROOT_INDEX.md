# Anya Core Documentation [AIR-3][AIS-3][BPC-3]

[AIR-3][AIS-3][BPC-3][RES-3]

*Last Updated: June 2, 2025*

Welcome to the Anya Core documentation. This is the authoritative root index for all Anya Core documentation, following official Bitcoin Improvement Proposals (BIPs).

> **Note**: This documentation has been recently cleaned up and consolidated. All outdated timestamps have been updated and duplicate structures have been removed for improved clarity and maintenance.

## Recent Updates (June 2, 2025) [AIR-3][AIS-3][BPC-3][RES-3]

**🎉 COMPREHENSIVE REPOSITORY EVALUATION COMPLETED**

Major documentation cleanup, file consolidation, and **MCP (Model Context Protocol) tools integration** have been successfully completed:

### 📋 Documentation Cleanup Achievements ✅
- **Timestamp Standardization**: Updated 191 files from outdated "2024-12-07" to current "2025-06-02"
- **Structure Consolidation**: Removed duplicate Bitcoin documentation structures for clarity
- **File Cleanup**: Removed redundant INDEX.md (replaced by this ROOT_INDEX.md)
- **Backup Removal**: Cleaned up accumulated backup files and old configuration archives
- **Link Validation**: Ensured all internal documentation links remain functional

### 🛠️ MCP Tools Integration ✅ **[NEW]**
- **Comprehensive MCP Toolbox**: Integrated 9 MCP servers for enhanced development
- **Custom Development Tools**: Created `anya-dev-tools.js` MCP server with 8 specialized tools
- **Management Scripts**: Complete MCP lifecycle management with `manage-tools.sh`
- **IDE Integration Ready**: Generated configuration files for seamless editor integration
- **Automated Workflows**: Project analysis, testing, compliance, and optimization tools

### 🚀 Enhanced Development Capabilities
- **Memory-Enhanced Development**: Context retention across development sessions
- **Automated Project Analysis**: Comprehensive repository insights and recommendations
- **GitHub Integration**: Seamless repository management and automation
- **Bitcoin Protocol Tools**: Advanced Taproot and Schnorr signature support
- **Quality Assurance**: Automated documentation validation and compliance checking

### Previous System Improvements (May 29, 2025)

### Core System Improvements
- **Dependency Management**: All Cargo.toml dependencies pinned to specific versions for enhanced stability
- **Import Path Migration**: Successfully migrated from `anya_bitcoin` to `anya_core` throughout the codebase
- **Function Signature Fixes**: Removed duplicate return type annotations and malformed signatures
- **Build System Cleanup**: Streamlined build.rs configuration, removed redundant OS-specific flags

### Bitcoin Protocol Enhancements [BPC-3]
- **HSM Module Restructuring**: Fixed provider imports, corrected type definitions, resolved module conflicts
- **Secp256k1 Updates**: Upgraded to version 0.29.1 with proper API structure alignment
- **Bitcoin Protocol Testing**: Enhanced testing modules with proper error handling and BIP compliance
- **Taproot Implementation**: Improved asset creation and script generation functionality

### Security & Documentation [AIS-3]
- **AI Labeling Compliance**: Added comprehensive AI labeling tags to all documentation files
- **Documentation Enhancement**: Improved formatting and structure across all markdown files
- **Security Module Updates**: Fixed HSM provider imports and enhanced error handling
- **Trait Implementations**: Added missing trait methods and fixed trait object boxing issues

### Development Tools & APIs
- **Binary Executables**: Updated all binary files with correct import paths and enhanced error handling
- **API Structure**: Created new API handlers and server modules with proper organization
- **Tools Module**: Implemented markdown validation and commit tracking utilities
- **Module Organization**: Enhanced module structure with proper visibility and exports

All modules maintain compliance with official Bitcoin Improvement Proposals (BIPs) and include proper AI labeling according to the canonical AI Labeling System. For detailed information about these changes, see the [Changelog](CHANGELOG.md) and [Implementation Summary](docs/IMPLEMENTATION_SUMMARY.md).

## Quick Navigation [AIR-3]

### Core Documentation

- [Getting Started](README.md) - Project overview and setup
- [Installation](INSTALLATION.md) - Installation instructions
- [System Architecture](SYSTEM_MAP.md) - Complete system architecture
- [Security Framework](SECURITY.md) - AIS-3 compliance details
<<<<<<< HEAD
- [Bitcoin Framework Implementation](BITCOIN_FRAMEWORK_IMPLEMENTATION.md) - BIP-341/342/174 implementation details
- [Hexagonal Architecture](docs/HEXAGONAL.md) - Hexagonal architecture patterns

### Bitcoin Protocol Integration [BPC-3]

- [BIP Implementation](docs/bitcoin/README.md) - Taproot/Tapscript
- [Layer 2 Solutions](src/layer2/README.md) - L2 integration details
- [Bitcoin Framework](README-BITCOIN-FRAMEWORK.md) - Framework overview
=======
- [Changelog](CHANGELOG.md) - Release notes and changes
- [Roadmap](ROADMAP.md) - Development roadmap and milestones

### Bitcoin Protocol Integration [BPC-3]

- [Bitcoin Module](docs/bitcoin/README.md) - Core Bitcoin functionality
- [Layer 2 Support](docs/layer2/README.md) - Layer 2 solutions
- [Migration Guide](docs/bitcoin/migration.md) - Migration documentation
>>>>>>> 4af4ddf3

### DAO & Tokenomics [DAO-3]

- [DAO Architecture](src/dao/README.md) - Detailed DAO architecture
- [Bitcoin-Compatible DAO](dao/core/dao-bitcoin-compatible.clar) - Full Bitcoin Layer 2 compatible implementation
- [Bitcoin-Style Tokenomics](docs/TOKENOMICS_SYSTEM.md) - 21B token supply with halving
- [Implementation Status](docs/IMPLEMENTATION_MILESTONES.md) - Current progress
- [Component Reference](docs/DAO_INDEX.md) - Index of DAO components

### Web5 & Identity [W5C-3][DID-3]

- [Web5 Integration](src/web5/README.md) - Web5 implementation details
- [DID System](docs/identity/README.md) - Decentralized identity implementation

### AI & Machine Learning [AIR-3][AIS-3]

- [ML System Architecture](docs/ML_SYSTEM_ARCHITECTURE.md) - ML system design
- [AI Component Reference](src/ml/README.md) - AI component details
- [Model Management](docs/ml/models.md) - Model versioning and deployment

### MCP Tools & Development [MCP-3] **[NEW]**

- [MCP Tools Overview](mcp/toolbox/README.md) - Comprehensive MCP integration guide
- [MCP Configuration](mcp/mcp.json) - Main MCP server configuration
- [Development Tools](mcp/toolbox/servers/anya-dev-tools.js) - Custom Anya development server
- [Management Scripts](scripts/mcp/manage-tools.sh) - MCP lifecycle management
- [Setup Guide](scripts/mcp/init-toolbox.sh) - MCP toolbox initialization
- [Tools Configuration](mcp/toolbox/mcp-tools-config.json) - Complete tools specification

## System Status

### Core Protocol Status [BPC-3]

- Bitcoin Core: v25.0
- Taproot: Fully enabled (BIP-341/342)
- PSBT: v2 support (BIP-174/370)
- HSM: v2.5 integration
- Hexagonal Architecture: Fully implemented

### Layer 2 Integration Status [BPC-3]

- Lightning Network: Enabled (src/bitcoin/layer2/lightning)
- RGB Protocol: Q3 2025 (src/bitcoin/layer2/rgb)
- RSK Integration: Q3 2025 (src/bitcoin/layer2/rsk)
- BOB Layer 2: Active (src/bitcoin/layer2/bob)
- DLC: Enabled (src/bitcoin/layer2/dlc)
- State Channels: Enabled (src/bitcoin/layer2/state_channels)

### Security Compliance [AIS-3]

- SILENT_LEAF Implementation: ✅
- Taproot Script Validation: ✅
- Schnorr Signature Support: ✅
- HSM Integration: ✅
- BIP-340 Implementation: ✅

### Web5 Components [W5C-3]

- DWN Implementation: ✅
- DID Support: ✅
- Verifiable Credentials: ✅
- BIP-341 Integration: ✅

## Development Resources

### API & SDK

- [API Documentation](docs/api/README.md) - Complete API reference
- [Mobile SDK](docs/mobile/SDK.md) - React Native integration
- [Web5 SDK](src/web5/README.md) - Web5 development kit

### Testing & Validation

- [Test Framework](TESTING.md) - Testing procedures
- [Security Tests](src/security/README.md) - Security validation
- [Performance Tests](src/testing/performance/README.md) - Benchmarking
- [BIP Validation](tests/bip/bip_validation.rs) - BIP validation framework

### Compliance & Standards

- [AI Labeling](docs/standards/AI_LABELING.md) - Component labeling
- [Security Standards](docs/standards/SECURITY.md) - Security requirements
- [BIP Compliance](docs/standards/BIP_COMPLIANCE.md) - Bitcoin protocol standards
- [Hexagonal Architecture](docs/HEXAGONAL.md) - Architecture standards

## Current Version

<<<<<<< HEAD
- Version: 3.1.2
- Released: 2025-05-01
- Framework: Bitcoin Development Framework v2.5
=======
- Version: 3.1.1
- Released: 2025-04-29
- Framework: Bitcoin Improvement Proposals (BIPs)
>>>>>>> 4af4ddf3

## Support

- Time Zone: UTC+2 (Johannesburg)
- Hours: 09:00-17:00 SAST
- Enterprise Support: <enterprise@anya.org>
- Security: <security@anya.org>

## Repository Structure

The repository follows a structured organization:

- `/src` - Main source code
  - `/adapters` - Hexagonal architecture adapters
  - `/bitcoin` - Bitcoin protocol implementation
    - `/adapters` - Bitcoin-specific adapters
    - `/core` - Core Bitcoin functionality
    - `/interface` - Interface definitions
    - `/layer2` - Layer 2 solutions 
    - `/protocol` - Bitcoin protocol definitions
  - `/core` - Core functionality
    - `/bip` - BIP implementations (341, 342, 174)
  - `/ports` - Hexagonal architecture ports
  - `/security` - Security framework
  - `/web5` - Web5 implementation
  - `/dao` - DAO system
  - `/ml` - Machine learning components
- `/docs` - Documentation files
- `/tests` - Test files
- `/scripts` - Utility scripts

## Repository Links

- [GitHub Repository](https://github.com/anya-org/anya-core)
- [Issue Tracker](https://github.com/anya-org/anya-core/issues)
- [Discussions](https://github.com/anya-org/anya-core/discussions)

---
<<<<<<< HEAD
*Last updated: 2025-05-01 16:30 UTC+2*
=======
*Last updated: 2025-05-29 12:00 UTC+2*
>>>>>>> 4af4ddf3
*All components comply with [AI Labeling Standards](docs/standards/AI_LABELING.md)*<|MERGE_RESOLUTION|>--- conflicted
+++ resolved
@@ -71,16 +71,6 @@
 - [Installation](INSTALLATION.md) - Installation instructions
 - [System Architecture](SYSTEM_MAP.md) - Complete system architecture
 - [Security Framework](SECURITY.md) - AIS-3 compliance details
-<<<<<<< HEAD
-- [Bitcoin Framework Implementation](BITCOIN_FRAMEWORK_IMPLEMENTATION.md) - BIP-341/342/174 implementation details
-- [Hexagonal Architecture](docs/HEXAGONAL.md) - Hexagonal architecture patterns
-
-### Bitcoin Protocol Integration [BPC-3]
-
-- [BIP Implementation](docs/bitcoin/README.md) - Taproot/Tapscript
-- [Layer 2 Solutions](src/layer2/README.md) - L2 integration details
-- [Bitcoin Framework](README-BITCOIN-FRAMEWORK.md) - Framework overview
-=======
 - [Changelog](CHANGELOG.md) - Release notes and changes
 - [Roadmap](ROADMAP.md) - Development roadmap and milestones
 
@@ -89,7 +79,6 @@
 - [Bitcoin Module](docs/bitcoin/README.md) - Core Bitcoin functionality
 - [Layer 2 Support](docs/layer2/README.md) - Layer 2 solutions
 - [Migration Guide](docs/bitcoin/migration.md) - Migration documentation
->>>>>>> 4af4ddf3
 
 ### DAO & Tokenomics [DAO-3]
 
@@ -127,16 +116,14 @@
 - Taproot: Fully enabled (BIP-341/342)
 - PSBT: v2 support (BIP-174/370)
 - HSM: v2.5 integration
-- Hexagonal Architecture: Fully implemented
 
 ### Layer 2 Integration Status [BPC-3]
 
-- Lightning Network: Enabled (src/bitcoin/layer2/lightning)
-- RGB Protocol: Q3 2025 (src/bitcoin/layer2/rgb)
-- RSK Integration: Q3 2025 (src/bitcoin/layer2/rsk)
-- BOB Layer 2: Active (src/bitcoin/layer2/bob)
-- DLC: Enabled (src/bitcoin/layer2/dlc)
-- State Channels: Enabled (src/bitcoin/layer2/state_channels)
+- Lightning Network: Enabled (src/lightning)
+- RGB Protocol: Q3 2025 (src/layer2/rgb)
+- RSK Integration: Q3 2025 (src/layer2/rsk)
+- BOB Layer 2: Active (src/layer2/bob)
+- State Channels: Enabled (src/layer2/state_channels)
 
 ### Security Compliance [AIS-3]
 
@@ -144,7 +131,6 @@
 - Taproot Script Validation: ✅
 - Schnorr Signature Support: ✅
 - HSM Integration: ✅
-- BIP-340 Implementation: ✅
 
 ### Web5 Components [W5C-3]
 
@@ -166,26 +152,18 @@
 - [Test Framework](TESTING.md) - Testing procedures
 - [Security Tests](src/security/README.md) - Security validation
 - [Performance Tests](src/testing/performance/README.md) - Benchmarking
-- [BIP Validation](tests/bip/bip_validation.rs) - BIP validation framework
 
 ### Compliance & Standards
 
 - [AI Labeling](docs/standards/AI_LABELING.md) - Component labeling
 - [Security Standards](docs/standards/SECURITY.md) - Security requirements
 - [BIP Compliance](docs/standards/BIP_COMPLIANCE.md) - Bitcoin protocol standards
-- [Hexagonal Architecture](docs/HEXAGONAL.md) - Architecture standards
 
 ## Current Version
 
-<<<<<<< HEAD
-- Version: 3.1.2
-- Released: 2025-05-01
-- Framework: Bitcoin Development Framework v2.5
-=======
 - Version: 3.1.1
 - Released: 2025-04-29
 - Framework: Bitcoin Improvement Proposals (BIPs)
->>>>>>> 4af4ddf3
 
 ## Support
 
@@ -199,19 +177,11 @@
 The repository follows a structured organization:
 
 - `/src` - Main source code
-  - `/adapters` - Hexagonal architecture adapters
   - `/bitcoin` - Bitcoin protocol implementation
-    - `/adapters` - Bitcoin-specific adapters
-    - `/core` - Core Bitcoin functionality
-    - `/interface` - Interface definitions
-    - `/layer2` - Layer 2 solutions 
-    - `/protocol` - Bitcoin protocol definitions
-  - `/core` - Core functionality
-    - `/bip` - BIP implementations (341, 342, 174)
-  - `/ports` - Hexagonal architecture ports
-  - `/security` - Security framework
+  - `/layer2` - Layer 2 solutions (Lightning, RGB, RSK, etc.)
   - `/web5` - Web5 implementation
   - `/dao` - DAO system
+  - `/security` - Security framework
   - `/ml` - Machine learning components
 - `/docs` - Documentation files
 - `/tests` - Test files
@@ -224,9 +194,5 @@
 - [Discussions](https://github.com/anya-org/anya-core/discussions)
 
 ---
-<<<<<<< HEAD
-*Last updated: 2025-05-01 16:30 UTC+2*
-=======
 *Last updated: 2025-05-29 12:00 UTC+2*
->>>>>>> 4af4ddf3
 *All components comply with [AI Labeling Standards](docs/standards/AI_LABELING.md)*